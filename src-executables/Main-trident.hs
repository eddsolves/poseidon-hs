{-# LANGUAGE OverloadedStrings #-}

import           Paths_poseidon_hs      (version)
import           Poseidon.GenotypeData  (GenotypeFormatSpec (..), SNPSetSpec(..), 
                                         GenoDataSource (..))
import           Poseidon.CLI.Init      (InitOptions (..), runInit)
import           Poseidon.CLI.List      (ListEntity (..), ListOptions (..),
                                        runList, RepoLocationSpec(..))
import           Poseidon.CLI.Fetch     (FetchOptions (..), runFetch)
import           Poseidon.CLI.Forge     (ForgeOptions (..), runForge)
import           Poseidon.CLI.Genoconvert (GenoconvertOptions (..), runGenoconvert)
import           Poseidon.EntitiesList  (SignedEntitiesList, EntitiesList, EntityInput(..), SignedEntity,
                                         PoseidonEntity,
                                        readEntitiesFromString)
import           Poseidon.CLI.Summarise (SummariseOptions(..), runSummarise)
import           Poseidon.CLI.Survey    (SurveyOptions(..), runSurvey)
import           Poseidon.CLI.Update    (runUpdate, UpdateOptions (..))
import           Poseidon.CLI.Validate  (ValidateOptions(..), runValidate)
import           Poseidon.GenotypeData  (GenotypeDataSpec (..)) 
import           Poseidon.Janno         (jannoHeaderString)
import           Poseidon.PoseidonVersion (validPoseidonVersions, showPoseidonVersion)
import           Poseidon.SecondaryTypes (ContributorSpec (..),
                                        VersionComponent (..),
                                        poseidonVersionParser, 
                                        contributorSpecParser,
                                        runParser
                                        )
import           Poseidon.Utils         (PoseidonException (..),
                                        renderPoseidonException,
                                        usePoseidonLogger,
                                        LogMode (..), PoseidonLogIO)

import           Colog                  (logError)
import           Control.Applicative    ((<|>))
import           Control.Exception      (catch)
import           Data.List              (intercalate)
import           Data.Version           (Version (..), showVersion)
import qualified Options.Applicative    as OP
import           Options.Applicative.Help.Pretty (string)
import           System.Exit            (exitFailure)
import           System.FilePath        ((<.>), dropExtension, takeExtension)
import           System.IO              (hPutStrLn, stderr)
import qualified Data.Text              as T

data Options = Options { 
    _logMode    :: LogMode
  , _subcommand :: Subcommand 
  }

data Subcommand = 
      CmdFstats -- dummy option to provide help message to user
    | CmdInit InitOptions
    | CmdList ListOptions
    | CmdFetch FetchOptions
    | CmdForge ForgeOptions
    | CmdGenoconvert GenoconvertOptions
    | CmdSummarise SummariseOptions
    | CmdSurvey SurveyOptions
    | CmdUpdate UpdateOptions
    | CmdValidate ValidateOptions

main :: IO ()
main = do
    hPutStrLn stderr renderVersion
    hPutStrLn stderr ""
    (Options logMode subcommand) <- OP.customExecParser (OP.prefs OP.showHelpOnEmpty) optParserInfo
    catch (usePoseidonLogger logMode $ runCmd logMode subcommand) (handler logMode)
    where
        handler :: LogMode -> PoseidonException -> IO ()
        handler l e = do
            usePoseidonLogger l $ logError $ T.pack $ renderPoseidonException e
            exitFailure

runCmd :: LogMode -> Subcommand -> PoseidonLogIO ()
runCmd l o = case o of
    CmdFstats           -> runFstatsDummy
    CmdInit opts        -> runInit opts
    CmdList opts        -> runList opts
    CmdFetch opts       -> runFetch opts
    CmdForge opts       -> runForge $ opts {_forgeLogMode = l}
    CmdGenoconvert opts -> runGenoconvert opts
    CmdSummarise opts   -> runSummarise opts
    CmdSurvey opts      -> runSurvey opts
    CmdUpdate opts      -> runUpdate opts
    CmdValidate opts    -> runValidate opts
  where
    runFstatsDummy = logError $ T.pack $ fstatsErrorMessage

fstatsErrorMessage :: String
fstatsErrorMessage = "The fstats command has been moved from trident to the analysis tool \
    \xerxes from https://github.com/poseidon-framework/poseidon-analysis-hs"

optParserInfo :: OP.ParserInfo Options
optParserInfo = OP.info (OP.helper <*> versionOption <*> (Options <$> parseLogMode <*> subcommandParser)) (
    OP.briefDesc <>
    OP.progDesc "trident is a management and analysis tool for Poseidon packages. \
                \Report issues here: \
                \https://github.com/poseidon-framework/poseidon-hs/issues"
    )

versionOption :: OP.Parser (a -> a)
versionOption = OP.infoOption (showVersion version) (OP.long "version" <> OP.help "Show version number")

parseLogMode :: OP.Parser LogMode
parseLogMode = OP.option (OP.eitherReader readLogMode) (
    OP.long "logMode" <> 
    OP.help "How information should be reported: \
            \NoLog, SimpleLog, DefaultLog, ServerLog or VerboseLog" <>
    OP.value DefaultLog <>
    OP.showDefault
    )
    where
        readLogMode :: String -> Either String LogMode
        readLogMode s = case s of
            "NoLog"      -> Right NoLog
            "SimpleLog"  -> Right SimpleLog
            "DefaultLog" -> Right DefaultLog
            "ServerLog"  -> Right ServerLog
            "VerboseLog" -> Right VerboseLog
            _            -> Left "must be NoLog, SimpleLog, DefaultLog, ServerLog or VerboseLog"

renderVersion :: String
renderVersion = 
    "trident v" ++ showVersion version ++ " for poseidon v" ++ 
    intercalate ", v" (map showPoseidonVersion validPoseidonVersions) ++ "\n" ++
    "https://poseidon-framework.github.io" ++ "\n" ++
    ")<(({°> ~ ────E ~ <°}))>(" ++ "\n\n" ++
    "Recent breaking changes:" ++ "\n" ++
    "v0.27.0: The semantics of --forgeString and --forgeFile have been changed. \
    \Removing samples, groups or packages now follows a different logic. Please see the \
    \documentation in trident forge -h to verify that your selection still behaves as you expect."

subcommandParser :: OP.Parser Subcommand
subcommandParser = OP.subparser (
        OP.command "init" initOptInfo <>
        OP.command "fetch" fetchOptInfo <>
        OP.command "forge" forgeOptInfo <>
        OP.command "genoconvert" genoconvertOptInfo <>
        OP.command "update" updateOptInfo <>
        OP.commandGroup "Package creation and manipulation commands:"
    ) <|>
    OP.subparser (
        OP.command "list" listOptInfo <>
        OP.command "summarise" summariseOptInfo <>
        OP.command "summarize" summarizeOptInfo <>
        OP.command "survey" surveyOptInfo <>
        OP.command "validate" validateOptInfo <>
        OP.commandGroup "Inspection commands:"
    ) <|>
    OP.subparser (
        OP.command "fstats" fstatsOptInfo <>
        OP.commandGroup "Former analysis command:"
    )
  where
    fstatsOptInfo = OP.info (pure CmdFstats) (OP.progDesc fstatsErrorMessage) -- dummy for now
    initOptInfo = OP.info (OP.helper <*> (CmdInit <$> initOptParser))
        (OP.progDesc "Create a new Poseidon package from genotype data")
    listOptInfo = OP.info (OP.helper <*> (CmdList <$> listOptParser))
        (OP.progDesc "List packages, groups or individuals from local or remote Poseidon repositories")
    fetchOptInfo = OP.info (OP.helper <*> (CmdFetch <$> fetchOptParser))
        (OP.progDesc "Download data from a remote Poseidon repository")
    forgeOptInfo = OP.info (OP.helper <*> (CmdForge <$> forgeOptParser))
        (OP.progDesc "Select packages, groups or individuals and create a new Poseidon package from them")
    genoconvertOptInfo = OP.info (OP.helper <*> (CmdGenoconvert <$> genoconvertOptParser))
        (OP.progDesc "Convert the genotype data in a Poseidon package to a different file format")
    summariseOptInfo = OP.info (OP.helper <*> (CmdSummarise <$> summariseOptParser))
        (OP.progDesc "Get an overview over the content of one or multiple Poseidon packages")
    summarizeOptInfo = OP.info (OP.helper <*> (CmdSummarise <$> summariseOptParser))
        (OP.progDesc "Synonym for summarise")
    surveyOptInfo = OP.info (OP.helper <*> (CmdSurvey <$> surveyOptParser))
        (OP.progDesc "Survey the degree of context information completeness for Poseidon packages" <>
        OP.footerDoc (Just $ string $
               "Output structure\n"
            ++ "Data coverage proportions - 0: ., <0.25: ░, <0.5: ▒, <1: ▓, 1: █\n"
            ++ ".janno column order - G: Genotype data present, B: Bibliography file present, "
            ++ intercalate ", " (zipWith (\x y -> show x ++ ": " ++ y) ([1..] :: [Int]) jannoHeaderString)
            ))
    updateOptInfo = OP.info (OP.helper <*> (CmdUpdate <$> updateOptParser))
        (OP.progDesc "Update POSEIDON.yml files automatically")
    validateOptInfo = OP.info (OP.helper <*> (CmdValidate <$> validateOptParser))
        (OP.progDesc "Check one or multiple Poseidon packages for structural correctness")

initOptParser :: OP.Parser InitOptions
initOptParser = InitOptions <$> parseInGenotypeDataset
                            <*> parseOutPackagePath
                            <*> parseMaybeOutPackageName
                            <*> parseMakeMinimalPackage

listOptParser :: OP.Parser ListOptions
listOptParser = ListOptions <$> parseRepoLocation
                            <*> parseListEntity
                            <*> parseRawOutput
                            <*> parseIgnoreGeno

fetchOptParser :: OP.Parser FetchOptions
fetchOptParser = FetchOptions <$> parseBasePaths
                              <*> parseFetchEntityInputs
                              <*> parseRemoteURL
                              <*> parseUpgrade

forgeOptParser :: OP.Parser ForgeOptions
<<<<<<< HEAD
forgeOptParser = ForgeOptions <$> parseGenoDataSources
                              <*> parseForgeEntitySpec
=======
forgeOptParser = ForgeOptions <$> parseBasePaths
                              <*> parseInGenotypeDatasets
                              <*> parseForgeEntityInputs
>>>>>>> 04a094f8
                              <*> parseMaybeSnpFile
                              <*> parseIntersect
                              <*> parseOutGenotypeFormat True
                              <*> parseMakeMinimalPackage
                              <*> parseOutOnlyGeno
                              <*> parseOutPackagePath
                              <*> parseMaybeOutPackageName
                              <*> pure NoLog
                              <*> parseNoExtract

genoconvertOptParser :: OP.Parser GenoconvertOptions
genoconvertOptParser = GenoconvertOptions <$> parseGenoDataSources
                                          <*> parseOutGenotypeFormat False
                                          <*> parseOutOnlyGeno
                                          <*> parseMaybeOutPackagePath
                                          <*> parseRemoveOld

parseRemoveOld :: OP.Parser Bool
parseRemoveOld = OP.switch (OP.long "removeOld" <> OP.help "Remove the old genotype files when creating the new ones")

summariseOptParser :: OP.Parser SummariseOptions
summariseOptParser = SummariseOptions <$> parseBasePaths
                                      <*> parseRawOutput

surveyOptParser :: OP.Parser SurveyOptions
surveyOptParser = SurveyOptions <$> parseBasePaths
                                <*> parseRawOutput

updateOptParser :: OP.Parser UpdateOptions
updateOptParser = UpdateOptions <$> parseBasePaths
                                <*> parsePoseidonVersion
                                <*> parseIgnorePoseidonVersion
                                <*> parseVersionComponent
                                <*> parseNoChecksumUpdate
                                <*> parseIgnoreGeno
                                <*> parseContributors
                                <*> parseLog
                                <*> parseForce

validateOptParser :: OP.Parser ValidateOptions
validateOptParser = ValidateOptions <$> parseBasePaths
                                    <*> parseVerbose
                                    <*> parseIgnoreGeno
                                    <*> parseNoExitCode

parsePoseidonVersion :: OP.Parser (Maybe Version)
parsePoseidonVersion = OP.option (Just <$> OP.eitherReader readPoseidonVersionString) (
    OP.long "poseidonVersion" <> 
    OP.help "Poseidon version the packages should be updated to: \
            \e.g. \"2.5.3\"" <>
    OP.value Nothing <>
    OP.showDefault
    )
    where 
        readPoseidonVersionString :: String -> Either String Version
        readPoseidonVersionString s = case runParser poseidonVersionParser () "" s of
            Left p  -> Left (show p)
            Right x -> Right x

parseVersionComponent :: OP.Parser VersionComponent
parseVersionComponent = OP.option (OP.eitherReader readVersionComponent) (
    OP.long "versionComponent" <> 
    OP.help "Part of the package version number in the POSEIDON.yml file \
            \that should be updated: \
            \Major, Minor or Patch (see https://semver.org)" <>
    OP.value Patch <>
    OP.showDefault
    )
    where
        readVersionComponent :: String -> Either String VersionComponent
        readVersionComponent s = case s of
            "Major" -> Right Major
            "Minor" -> Right Minor
            "Patch" -> Right Patch
            _       -> Left "must be Major, Minor or Patch"

parseNoChecksumUpdate :: OP.Parser Bool
parseNoChecksumUpdate = OP.switch (
    OP.long "noChecksumUpdate" <>
    OP.help "Should update of checksums in the POSEIDON.yml file be skipped"
    )

parseContributors :: OP.Parser [ContributorSpec]
parseContributors = concat <$> OP.many (OP.option (OP.eitherReader readContributorString) (
    OP.long "newContributors" <>
    OP.help "Contributors to add to the POSEIDON.yml file \
            \ in the form \"[Firstname Lastname](Email address);...\""
    ))
    where
        readContributorString :: String -> Either String [ContributorSpec]
        readContributorString s = case runParser contributorSpecParser () "" s of
            Left p  -> Left (show p)
            Right x -> Right x


parseLog :: OP.Parser String
parseLog = OP.strOption (
    OP.long "logText" <> 
    OP.help "Log text for this version jump in the CHANGELOG file" <>
    OP.value "not specified" <>
    OP.showDefault
    )

parseForce :: OP.Parser Bool
parseForce = OP.switch (
    OP.long "force" <>
    OP.help "Normally the POSEIDON.yml files are only changed if the \
            \poseidonVersion is adjusted or any of the checksums change. \
            \With --force a package version update can be triggered even \
            \if this is not the case."
    )

-- this will also parse an empty list, which means "forge everything".
parseForgeEntityInputs :: OP.Parser [EntityInput SignedEntity]
parseForgeEntityInputs = OP.many parseSignedEntityInput
  where
    parseSignedEntityInput = (EntitiesFromFile <$> parseForgeEntitiesFromFile) <|> (EntitiesDirect <$> parseForgeEntitiesDirect)

--this will not parse an empty list, but requires the user to specify `downloadAll`. I made this decision to not change the API
-- for the user, even though internally "downloadAll" is represented as an empty list.
parseFetchEntityInputs :: OP.Parser [EntityInput PoseidonEntity]
parseFetchEntityInputs = parseDownloadAll <|> OP.some parseEntityInput
  where
    parseDownloadAll = OP.flag' [] (
        OP.long "downloadAll" <>
        OP.help "download all packages the server is offering"
        )
    parseEntityInput = (EntitiesFromFile <$> parseFetchEntitiesFromFile) <|> (EntitiesDirect <$> parseFetchEntitiesDirect)
    

parseIgnorePoseidonVersion :: OP.Parser Bool
parseIgnorePoseidonVersion = OP.switch (
    OP.long "ignorePoseidonVersion" <>
    OP.help "Read packages even if their poseidonVersion is not compatible with the trident version. \
        \The assumption is, that the package is already structurally adjusted to the trident version \
        \and only the version number is lagging behind."
    )

parseForgeEntitiesDirect :: OP.Parser SignedEntitiesList
parseForgeEntitiesDirect = OP.option (OP.eitherReader readSignedEntities) (OP.long "forgeString" <>
    OP.short 'f' <>
    OP.help "List of packages, groups or individual samples to be combined in the output package. \
        \Packages follow the syntax *package_title*, populations/groups are simply group_id and individuals \
        \<individual_id>. You can combine multiple values with comma, so for example: \
        \\"*package_1*, <individual_1>, <individual_2>, group_1\". Duplicates are treated as one entry. \
        \Negative selection is possible by prepending \"-\" to the entity you want to exclude \
        \(e.g. \"*package_1*, -<individual_1>, -group_1\"). \
        \forge will apply excludes and includes in order. If the first entity is negative, then forge \
        \will assume you want to merge all individuals in the packages found in the baseDirs (except the \
        \ones explicitly excluded) before the exclude entities are applied. \
        \An empty forgeString (and no --forgeFile) will therefore merge all available individuals.")
  where
    readSignedEntities s = case readEntitiesFromString s of
        Left e -> Left (show e)
        Right e -> Right e

parseFetchEntitiesDirect :: OP.Parser EntitiesList
parseFetchEntitiesDirect = OP.option (OP.eitherReader readEntities) (OP.long "fetchString" <>
    OP.short 'f' <>
    OP.help "List of packages to be downloaded from the remote server. \
        \Package names should be wrapped in asterisks: *package_title*. \
        \You can combine multiple values with comma, so for example: \"*package_1*, *package_2*, *package_3*\". \
        \fetchString uses the same parser as forgeString, but does not allow excludes. If groups or individuals are \
        \specified, then packages which include these groups or individuals are included in the download.")
  where
    readEntities s = case readEntitiesFromString s of
        Left e -> Left (show e)
        Right e -> Right e

parseForgeEntitiesFromFile :: OP.Parser FilePath
parseForgeEntitiesFromFile = OP.strOption (OP.long "forgeFile" <>
    OP.help "A file with a list of packages, groups or individual samples. \
        \Works just as -f, but multiple values can also be separated by newline, not just by comma. \
        \Empty lines are ignored and comments start with \"#\", so everything after \"#\" is ignored \
        \in one line. \
        \Multiple instances of -f and --forgeFile can be given. They will be evaluated according to their \
        \input order on the command line.")

parseFetchEntitiesFromFile :: OP.Parser FilePath
parseFetchEntitiesFromFile = OP.strOption (OP.long "fetchFile" <>
    OP.help "A file with a list of packages. \
        \Works just as -f, but multiple values can also be separated by newline, not just by comma. \
        \-f and --fetchFile can be combined.")

parseIntersect :: OP.Parser (Bool)
parseIntersect = OP.switch (OP.long "intersect" <>
    OP.help "Whether to output the intersection of the genotype files to be forged. \
        \The default (if this option is not set) is to output the union of all SNPs, with genotypes \
        \defined as missing in those packages which do not have a SNP that is present in another package. \
        \With this option set, the forged dataset will typically have fewer SNPs, but less missingness.")

parseRemoteDummy :: OP.Parser ()
parseRemoteDummy = OP.flag' () (OP.long "remote" <> OP.help "list packages from a remote server instead the local file system")

parseOutGenotypeFormat :: Bool -> OP.Parser GenotypeFormatSpec
parseOutGenotypeFormat withDefault =
  if withDefault
  then OP.option (OP.eitherReader readGenotypeFormat) settingsWithDefault
  else OP.option (OP.eitherReader readGenotypeFormat) settingsWithoutDefault
  where
    settingsWithDefault = OP.long "outFormat" <>
        OP.help "the format of the output genotype data: EIGENSTRAT or PLINK. Default: PLINK" <>
        OP.value GenotypeFormatPlink
    settingsWithoutDefault = OP.long "outFormat" <>
      OP.help "the format of the output genotype data: EIGENSTRAT or PLINK."
    readGenotypeFormat :: String -> Either String GenotypeFormatSpec
    readGenotypeFormat s = case s of
        "EIGENSTRAT" -> Right GenotypeFormatEigenstrat
        "PLINK"      -> Right GenotypeFormatPlink
        _            -> Left "must be EIGENSTRAT or PLINK"

parseGenoDataSources :: OP.Parser [GenoDataSource]
parseGenoDataSources = OP.some parseGenoDataSource

parseGenoDataSource :: OP.Parser GenoDataSource
parseGenoDataSource = (PacBaseDir <$> parseBasePath) <|> (GenoDirect <$> parseInGenotypeDataset)

parseRepoLocation :: OP.Parser RepoLocationSpec
parseRepoLocation = (RepoLocal <$> parseBasePaths) <|> (parseRemoteDummy *> (RepoRemote <$> parseRemoteURL))

parseBasePaths :: OP.Parser [FilePath]
parseBasePaths = OP.some parseBasePath

parseBasePath :: OP.Parser FilePath
parseBasePath = OP.strOption (OP.long "baseDir" <>
    OP.short 'd' <>
    OP.metavar "DIR" <>
    OP.help "a base directory to search for Poseidon Packages (could be a Poseidon repository)")

parseInGenotypeDataset :: OP.Parser GenotypeDataSpec
parseInGenotypeDataset = createGeno <$> (parseInGenoOne <|> parseInGenoSep) <*> parseGenotypeSNPSet
    where
        createGeno :: GenoInput -> Maybe SNPSetSpec -> GenotypeDataSpec
        createGeno (a,b,c,d) e = GenotypeDataSpec a b Nothing c Nothing d Nothing e

type GenoInput = (GenotypeFormatSpec, FilePath, FilePath, FilePath)

parseInGenoOne :: OP.Parser GenoInput
parseInGenoOne = OP.option (OP.eitherReader readGenoInput) (
        OP.short 'p' <> OP.long "genoOne" <> OP.help
            "one of the input genotype data files. Expects\
            \ .bed  or .bim or .fam for PLINK and\
            \ .geno or .snp or .ind for EIGENSTRAT.\
            \ The other files must be in the same directory and must have the same base name")
    where
        readGenoInput :: FilePath -> Either String GenoInput
        readGenoInput p = makeGenoInput (dropExtension p) (takeExtension p)
        makeGenoInput path ext
            | ext `elem` [".geno", ".snp", ".ind"] =
                Right (GenotypeFormatEigenstrat,(path <.> "geno"),(path <.> "snp"),(path <.> "ind"))
            | ext `elem` [".bed", ".bim", ".fam"]  =
                Right (GenotypeFormatPlink,     (path <.> "bed"), (path <.> "bim"),(path <.> "fam"))
            | otherwise = Left $ "unknown file extension: " ++ ext

parseInGenoSep :: OP.Parser GenoInput
parseInGenoSep = (,,,) <$> parseInGenotypeFormat <*> parseInGenoFile <*> parseInSnpFile <*> parseInIndFile

parseInGenotypeFormat :: OP.Parser GenotypeFormatSpec
parseInGenotypeFormat = OP.option (OP.eitherReader readGenotypeFormat) (
    OP.long "inFormat" <>
    OP.help "the format of the input genotype data: EIGENSTRAT or PLINK\
            \ (only necessary for data input with --genoFile + --snpFile + --indFile)")
  where
    readGenotypeFormat :: String -> Either String GenotypeFormatSpec
    readGenotypeFormat s = case s of
        "EIGENSTRAT" -> Right GenotypeFormatEigenstrat
        "PLINK"      -> Right GenotypeFormatPlink
        _            -> Left "must be EIGENSTRAT or PLINK"

parseInGenoFile :: OP.Parser FilePath
parseInGenoFile = OP.strOption (
    OP.long "genoFile" <>
    OP.help "the input geno file path")

parseInSnpFile :: OP.Parser FilePath
parseInSnpFile = OP.strOption (
    OP.long "snpFile" <>
    OP.help "the input snp file path")

parseInIndFile :: OP.Parser FilePath
parseInIndFile = OP.strOption (
    OP.long "indFile" <>
    OP.help "the input ind file path")

parseGenotypeSNPSet :: OP.Parser (Maybe SNPSetSpec)
parseGenotypeSNPSet = OP.option (Just <$> OP.eitherReader readSnpSet) (OP.long "snpSet" <>
    OP.help "the snpSet of the new package: 1240K, HumanOrigins or Other. Default: Other" <>
    OP.value (Just SNPSetOther))
  where
    readSnpSet :: String -> Either String SNPSetSpec
    readSnpSet s = case s of
        "1240K"        -> Right SNPSet1240K
        "HumanOrigins" -> Right SNPSetHumanOrigins
        "Other"        -> Right SNPSetOther
        _              -> Left "Could not read snpSet. Must be \"1240K\", \
                                \\"HumanOrigins\" or \"Other\""

parseOutPackagePath :: OP.Parser FilePath
parseOutPackagePath = OP.strOption (OP.long "outPackagePath" <>
    OP.short 'o' <>
    OP.help "the output package directory path")

parseMaybeOutPackagePath :: OP.Parser (Maybe FilePath)
parseMaybeOutPackagePath = OP.option (Just <$> OP.str) (
    OP.short 'o' <>
    OP.long "outPackagePath" <>
    OP.help "the output package directory path - this is optional: If no path is provided, \
            \then the output is written to the directories where the input genotype data file \
            \(.bed/.geno) is stored" <>
    OP.value Nothing
    )

parseMaybeOutPackageName :: OP.Parser (Maybe String)
parseMaybeOutPackageName = OP.option (Just <$> OP.str) (
    OP.short 'n' <>
    OP.long "outPackageName" <>
    OP.help "the output package name - this is optional: If no name is provided, \
            \then the package name defaults to the basename of the (mandatory) \
            \--outPackagePath argument" <> 
    OP.value Nothing
    )

parseMakeMinimalPackage :: OP.Parser Bool
parseMakeMinimalPackage = OP.switch (OP.long "minimal" <>
    OP.help "should only a minimal output package be created?")

parseOutOnlyGeno :: OP.Parser Bool
parseOutOnlyGeno = OP.switch (OP.long "onlyGeno" <>
    OP.help "should only the resulting genotype data be returned? This means the output will not be a Poseidon package")

parseNoExtract :: OP.Parser Bool
parseNoExtract = OP.switch (OP.long "no-extract" <> OP.help "Skip the selection step in forge. This will result in \
    \outputting all individuals in the relevant packages, and hence a superset of the requested \
    \individuals/groups. It may result in better performance in cases where one wants to forge entire packages or \
    \almost entire packages. \
    \Note that this will also ignore any ordering in the output groups/individuals. With this option active, \
    \individuals from the relevant packages will just be written in the order that they appear in the original packages.")

parseMaybeSnpFile :: OP.Parser (Maybe FilePath)
parseMaybeSnpFile = OP.option (Just <$> OP.str) (OP.value Nothing <> OP.long "selectSnps" <>
    OP.help "To extract specific SNPs during this forge operation, provide a Snp file. \
    \Can be either Eigenstrat (file ending must be '.snp') or Plink (file ending must be '.bim'). \
    \When this option is set, the output package will have exactly the SNPs listed in this file. Any SNP not \
    \listed in the file will be excluded. If option '--intersect' is also set, only the SNPs overlapping between the SNP file \
    \and the forged packages are output.")

parseListEntity :: OP.Parser ListEntity
parseListEntity = parseListPackages <|> parseListGroups <|> (parseListIndividualsDummy *> parseListIndividualsExtraCols)
  where
    parseListPackages = OP.flag' ListPackages (OP.long "packages" <> OP.help "list all packages")
    parseListGroups = OP.flag' ListGroups (OP.long "groups" <> OP.help "list all groups, ignoring any group names after the first as specified in the Janno-file")
    parseListIndividualsDummy = OP.flag' () (OP.long "individuals" <> OP.help "list individuals")
    parseListIndividualsExtraCols = ListIndividuals <$> OP.many parseExtraCol
    parseExtraCol = OP.strOption (OP.short 'j' <> OP.long "jannoColumn" <> OP.metavar "JANNO_HEADER" <>
        OP.help "list additional fields from the janno files, using the Janno column heading name, such as \
        \Country, Site, Date_C14_Uncal_BP, Endogenous, ...")

parseRawOutput :: OP.Parser Bool
parseRawOutput = OP.switch (
    OP.long "raw" <> 
    OP.help "output table as tsv without header. Useful for piping into grep or awk"
    )

parseVerbose :: OP.Parser Bool
parseVerbose = OP.switch (
    OP.long "verbose" <>
    OP.help "print more output to the command line"
    )

parseIgnoreGeno :: OP.Parser Bool
parseIgnoreGeno = OP.switch (
    OP.long "ignoreGeno" <> 
    OP.help "ignore SNP and GenoFile" <>
    OP.hidden
    )

parseNoExitCode :: OP.Parser Bool
parseNoExitCode = OP.switch (
    OP.long "noExitCode" <> 
    OP.help "do not produce an explicit exit code" <>
    OP.hidden
    )

parseRemoteURL :: OP.Parser String 
parseRemoteURL = OP.strOption (
    OP.long "remoteURL" <> 
    OP.help "URL of the remote Poseidon server" <>
    OP.value "https://c107-224.cloud.gwdg.de" <>
    OP.showDefault
    )

parseUpgrade :: OP.Parser Bool
parseUpgrade = OP.switch (
    OP.long "upgrade" <>  OP.short 'u' <> 
    OP.help "overwrite outdated local package versions"
    )<|MERGE_RESOLUTION|>--- conflicted
+++ resolved
@@ -199,14 +199,8 @@
                               <*> parseUpgrade
 
 forgeOptParser :: OP.Parser ForgeOptions
-<<<<<<< HEAD
 forgeOptParser = ForgeOptions <$> parseGenoDataSources
-                              <*> parseForgeEntitySpec
-=======
-forgeOptParser = ForgeOptions <$> parseBasePaths
-                              <*> parseInGenotypeDatasets
                               <*> parseForgeEntityInputs
->>>>>>> 04a094f8
                               <*> parseMaybeSnpFile
                               <*> parseIntersect
                               <*> parseOutGenotypeFormat True
