--- conflicted
+++ resolved
@@ -177,12 +177,8 @@
                               <*> parseOutOnlyGeno
                               <*> parseOutPackagePath
                               <*> parseMaybeOutPackageName
-<<<<<<< HEAD
-                              <*> parseNoExtract
+                              <*> parsePackageWise
                               <*> parsePlinkPopMode
-=======
-                              <*> parsePackageWise
->>>>>>> ac9a780a
 
 genoconvertOptParser :: OP.Parser GenoconvertOptions
 genoconvertOptParser = GenoconvertOptions <$> parseGenoDataSources
