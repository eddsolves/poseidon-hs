{-# LANGUAGE OverloadedStrings #-}

import           Paths_poseidon_hs      (version)
import           Poseidon.GenotypeData  (GenotypeFormatSpec (..), SNPSetSpec(..), 
                                         GenoDataSource (..))
import           Poseidon.CLI.Init      (InitOptions (..), runInit)
import           Poseidon.CLI.List      (ListEntity (..), ListOptions (..),
                                        runList, RepoLocationSpec(..))
import           Poseidon.CLI.Fetch     (FetchOptions (..), runFetch)
import           Poseidon.CLI.Forge     (ForgeOptions (..), runForge)
import           Poseidon.CLI.Genoconvert (GenoconvertOptions (..), runGenoconvert)
import           Poseidon.EntitiesList  (SignedEntitiesList, EntitiesList, EntityInput(..), SignedEntity,
                                         PoseidonEntity,
                                        readEntitiesFromString)
import           Poseidon.CLI.Summarise (SummariseOptions(..), runSummarise)
import           Poseidon.CLI.Survey    (SurveyOptions(..), runSurvey)
import           Poseidon.CLI.Update    (runUpdate, UpdateOptions (..))
import           Poseidon.CLI.Validate  (ValidateOptions(..), runValidate)
import           Poseidon.GenotypeData  (GenotypeDataSpec (..)) 
import           Poseidon.Janno         (jannoHeaderString)
import           Poseidon.PoseidonVersion (validPoseidonVersions, showPoseidonVersion)
import           Poseidon.SecondaryTypes (ContributorSpec (..),
                                        VersionComponent (..),
                                        poseidonVersionParser, 
                                        contributorSpecParser,
                                        runParser
                                        )
import           Poseidon.Utils         (PoseidonException (..),
                                        renderPoseidonException,
                                        usePoseidonLogger,
                                        LogMode (..), PoseidonLogIO, logError)

import           Control.Applicative    ((<|>))
import           Control.Exception      (catch)
import           Data.List              (intercalate)
import           Data.Version           (Version (..), showVersion)
import qualified Options.Applicative    as OP
import           Options.Applicative.Help.Pretty (string)
import           System.Exit            (exitFailure)
import           System.FilePath        ((<.>), dropExtension, takeExtension)
import           System.IO              (hPutStrLn, stderr)
<<<<<<< HEAD
import           Text.Read              (readMaybe)
import qualified Data.Text              as T
=======
>>>>>>> 4c68ca4b

data Options = Options { 
    _logMode    :: LogMode
  , _errLength  :: ErrorLength
  , _subcommand :: Subcommand 
  }

data Subcommand = 
      CmdFstats -- dummy option to provide help message to user
    | CmdInit InitOptions
    | CmdList ListOptions
    | CmdFetch FetchOptions
    | CmdForge ForgeOptions
    | CmdGenoconvert GenoconvertOptions
    | CmdSummarise SummariseOptions
    | CmdSurvey SurveyOptions
    | CmdUpdate UpdateOptions
    | CmdValidate ValidateOptions

main :: IO ()
main = do
    hPutStrLn stderr renderVersion
    hPutStrLn stderr ""
<<<<<<< HEAD
    (Options logMode errLength subcommand) <- OP.customExecParser (OP.prefs OP.showHelpOnEmpty) optParserInfo
    catch (usePoseidonLogger logMode $ runCmd logMode subcommand) (handler logMode errLength)
    where
        handler :: LogMode -> ErrorLength -> PoseidonException -> IO ()
        handler l len e = do
            usePoseidonLogger l $ logError $ T.pack $ truncateErr len $ renderPoseidonException e
=======
    (Options logMode subcommand) <- OP.customExecParser (OP.prefs OP.showHelpOnEmpty) optParserInfo
    catch (usePoseidonLogger logMode $ runCmd subcommand) (handler logMode)
    where
        handler :: LogMode -> PoseidonException -> IO ()
        handler l e = do
            usePoseidonLogger l . logError $ renderPoseidonException e
>>>>>>> 4c68ca4b
            exitFailure
        truncateErr :: ErrorLength -> String -> String
        truncateErr CharInf         s = s
        truncateErr (CharCount len) s
            | length s > len          = take len s ++ "... (see more with --errLength)"
            | otherwise               = s

runCmd :: Subcommand -> PoseidonLogIO ()
runCmd o = case o of
    CmdFstats           -> runFstatsDummy
    CmdInit opts        -> runInit opts
    CmdList opts        -> runList opts
    CmdFetch opts       -> runFetch opts
    CmdForge opts       -> runForge opts
    CmdGenoconvert opts -> runGenoconvert opts
    CmdSummarise opts   -> runSummarise opts
    CmdSurvey opts      -> runSurvey opts
    CmdUpdate opts      -> runUpdate opts
    CmdValidate opts    -> runValidate opts
  where
    runFstatsDummy = logError fstatsErrorMessage

fstatsErrorMessage :: String
fstatsErrorMessage = "The fstats command has been moved from trident to the analysis tool \
    \xerxes from https://github.com/poseidon-framework/poseidon-analysis-hs"

optParserInfo :: OP.ParserInfo Options
optParserInfo = OP.info (OP.helper <*> versionOption <*> (Options <$> parseLogMode <*> parseErrorLength <*> subcommandParser)) (
    OP.briefDesc <>
    OP.progDesc "trident is a management and analysis tool for Poseidon packages. \
                \Report issues here: \
                \https://github.com/poseidon-framework/poseidon-hs/issues"
    )

versionOption :: OP.Parser (a -> a)
versionOption = OP.infoOption (showVersion version) (OP.long "version" <> OP.help "Show version number")

parseLogMode :: OP.Parser LogMode
parseLogMode = OP.option (OP.eitherReader readLogMode) (
    OP.long "logMode" <> 
    OP.help "How information should be reported: \
            \NoLog, SimpleLog, DefaultLog, ServerLog or VerboseLog" <>
    OP.value DefaultLog <>
    OP.showDefault
    )
    where
        readLogMode :: String -> Either String LogMode
        readLogMode s = case s of
            "NoLog"      -> Right NoLog
            "SimpleLog"  -> Right SimpleLog
            "DefaultLog" -> Right DefaultLog
            "ServerLog"  -> Right ServerLog
            "VerboseLog" -> Right VerboseLog
            _            -> Left "must be NoLog, SimpleLog, DefaultLog, ServerLog or VerboseLog"

data ErrorLength = CharInf | CharCount Int deriving Show

parseErrorLength :: OP.Parser ErrorLength
parseErrorLength = OP.option (OP.eitherReader readErrorLengthString) (
    OP.long "errLength" <>
    OP.help "After how many characters should a potential error message be truncated. \"Inf\" for no truncation." <>
    OP.value (CharCount 1500) <>
    OP.showDefault
    ) where
        readErrorLengthString :: String -> Either String ErrorLength
        readErrorLengthString s = do
            if s == "Inf"
            then Right CharInf
            else case readMaybe s of
                Just n -> Right $ CharCount n
                Nothing -> Left "must be either \"Inf\" or an integer number"

renderVersion :: String
renderVersion = 
    "trident v" ++ showVersion version ++ " for poseidon v" ++ 
    intercalate ", v" (map showPoseidonVersion validPoseidonVersions) ++ "\n" ++
    "https://poseidon-framework.github.io" ++ "\n" ++
    ")<(({°> ~ ────E ~ <°}))>("

subcommandParser :: OP.Parser Subcommand
subcommandParser = OP.subparser (
        OP.command "init" initOptInfo <>
        OP.command "fetch" fetchOptInfo <>
        OP.command "forge" forgeOptInfo <>
        OP.command "genoconvert" genoconvertOptInfo <>
        OP.command "update" updateOptInfo <>
        OP.commandGroup "Package creation and manipulation commands:"
    ) <|>
    OP.subparser (
        OP.command "list" listOptInfo <>
        OP.command "summarise" summariseOptInfo <>
        OP.command "summarize" summarizeOptInfo <>
        OP.command "survey" surveyOptInfo <>
        OP.command "validate" validateOptInfo <>
        OP.commandGroup "Inspection commands:"
    ) <|>
    OP.subparser (
        OP.command "fstats" fstatsOptInfo <>
        OP.commandGroup "Former analysis command:"
    )
  where
    fstatsOptInfo = OP.info (pure CmdFstats) (OP.progDesc fstatsErrorMessage) -- dummy for now
    initOptInfo = OP.info (OP.helper <*> (CmdInit <$> initOptParser))
        (OP.progDesc "Create a new Poseidon package from genotype data")
    listOptInfo = OP.info (OP.helper <*> (CmdList <$> listOptParser))
        (OP.progDesc "List packages, groups or individuals from local or remote Poseidon repositories")
    fetchOptInfo = OP.info (OP.helper <*> (CmdFetch <$> fetchOptParser))
        (OP.progDesc "Download data from a remote Poseidon repository")
    forgeOptInfo = OP.info (OP.helper <*> (CmdForge <$> forgeOptParser))
        (OP.progDesc "Select packages, groups or individuals and create a new Poseidon package from them")
    genoconvertOptInfo = OP.info (OP.helper <*> (CmdGenoconvert <$> genoconvertOptParser))
        (OP.progDesc "Convert the genotype data in a Poseidon package to a different file format")
    summariseOptInfo = OP.info (OP.helper <*> (CmdSummarise <$> summariseOptParser))
        (OP.progDesc "Get an overview over the content of one or multiple Poseidon packages")
    summarizeOptInfo = OP.info (OP.helper <*> (CmdSummarise <$> summariseOptParser))
        (OP.progDesc "Synonym for summarise")
    surveyOptInfo = OP.info (OP.helper <*> (CmdSurvey <$> surveyOptParser))
        (OP.progDesc "Survey the degree of context information completeness for Poseidon packages" <>
        OP.footerDoc (Just $ string $
               "Output structure\n"
            ++ "Data coverage proportions - 0: ., <0.25: ░, <0.5: ▒, <1: ▓, 1: █\n"
            ++ ".janno column order - G: Genotype data present, B: Bibliography file present, "
            ++ intercalate ", " (zipWith (\x y -> show x ++ ": " ++ y) ([1..] :: [Int]) jannoHeaderString)
            ))
    updateOptInfo = OP.info (OP.helper <*> (CmdUpdate <$> updateOptParser))
        (OP.progDesc "Update POSEIDON.yml files automatically")
    validateOptInfo = OP.info (OP.helper <*> (CmdValidate <$> validateOptParser))
        (OP.progDesc "Check one or multiple Poseidon packages for structural correctness")

initOptParser :: OP.Parser InitOptions
initOptParser = InitOptions <$> parseInGenotypeDataset
                            <*> parseOutPackagePath
                            <*> parseMaybeOutPackageName
                            <*> parseMakeMinimalPackage

listOptParser :: OP.Parser ListOptions
listOptParser = ListOptions <$> parseRepoLocation
                            <*> parseListEntity
                            <*> parseRawOutput
                            <*> parseIgnoreGeno

fetchOptParser :: OP.Parser FetchOptions
fetchOptParser = FetchOptions <$> parseBasePaths
                              <*> parseFetchEntityInputs
                              <*> parseRemoteURL
                              <*> parseUpgrade

forgeOptParser :: OP.Parser ForgeOptions
forgeOptParser = ForgeOptions <$> parseGenoDataSources
                              <*> parseForgeEntityInputs
                              <*> parseMaybeSnpFile
                              <*> parseIntersect
                              <*> parseOutGenotypeFormat True
                              <*> parseMakeMinimalPackage
                              <*> parseOutOnlyGeno
                              <*> parseOutPackagePath
                              <*> parseMaybeOutPackageName
                              <*> parseNoExtract

genoconvertOptParser :: OP.Parser GenoconvertOptions
genoconvertOptParser = GenoconvertOptions <$> parseGenoDataSources
                                          <*> parseOutGenotypeFormat False
                                          <*> parseOutOnlyGeno
                                          <*> parseMaybeOutPackagePath
                                          <*> parseRemoveOld

parseRemoveOld :: OP.Parser Bool
parseRemoveOld = OP.switch (OP.long "removeOld" <> OP.help "Remove the old genotype files when creating the new ones")

summariseOptParser :: OP.Parser SummariseOptions
summariseOptParser = SummariseOptions <$> parseBasePaths
                                      <*> parseRawOutput

surveyOptParser :: OP.Parser SurveyOptions
surveyOptParser = SurveyOptions <$> parseBasePaths
                                <*> parseRawOutput

updateOptParser :: OP.Parser UpdateOptions
updateOptParser = UpdateOptions <$> parseBasePaths
                                <*> parsePoseidonVersion
                                <*> parseIgnorePoseidonVersion
                                <*> parseVersionComponent
                                <*> parseNoChecksumUpdate
                                <*> parseIgnoreGeno
                                <*> parseContributors
                                <*> parseLog
                                <*> parseForce

validateOptParser :: OP.Parser ValidateOptions
validateOptParser = ValidateOptions <$> parseBasePaths
                                    <*> parseVerbose
                                    <*> parseIgnoreGeno
                                    <*> parseNoExitCode

parsePoseidonVersion :: OP.Parser (Maybe Version)
parsePoseidonVersion = OP.option (Just <$> OP.eitherReader readPoseidonVersionString) (
    OP.long "poseidonVersion" <> 
    OP.help "Poseidon version the packages should be updated to: \
            \e.g. \"2.5.3\"" <>
    OP.value Nothing <>
    OP.showDefault
    )
    where 
        readPoseidonVersionString :: String -> Either String Version
        readPoseidonVersionString s = case runParser poseidonVersionParser () "" s of
            Left p  -> Left (show p)
            Right x -> Right x

parseVersionComponent :: OP.Parser VersionComponent
parseVersionComponent = OP.option (OP.eitherReader readVersionComponent) (
    OP.long "versionComponent" <> 
    OP.help "Part of the package version number in the POSEIDON.yml file \
            \that should be updated: \
            \Major, Minor or Patch (see https://semver.org)" <>
    OP.value Patch <>
    OP.showDefault
    )
    where
        readVersionComponent :: String -> Either String VersionComponent
        readVersionComponent s = case s of
            "Major" -> Right Major
            "Minor" -> Right Minor
            "Patch" -> Right Patch
            _       -> Left "must be Major, Minor or Patch"

parseNoChecksumUpdate :: OP.Parser Bool
parseNoChecksumUpdate = OP.switch (
    OP.long "noChecksumUpdate" <>
    OP.help "Should update of checksums in the POSEIDON.yml file be skipped"
    )

parseContributors :: OP.Parser [ContributorSpec]
parseContributors = concat <$> OP.many (OP.option (OP.eitherReader readContributorString) (
    OP.long "newContributors" <>
    OP.help "Contributors to add to the POSEIDON.yml file \
            \ in the form \"[Firstname Lastname](Email address);...\""
    ))
    where
        readContributorString :: String -> Either String [ContributorSpec]
        readContributorString s = case runParser contributorSpecParser () "" s of
            Left p  -> Left (show p)
            Right x -> Right x


parseLog :: OP.Parser String
parseLog = OP.strOption (
    OP.long "logText" <> 
    OP.help "Log text for this version jump in the CHANGELOG file" <>
    OP.value "not specified" <>
    OP.showDefault
    )

parseForce :: OP.Parser Bool
parseForce = OP.switch (
    OP.long "force" <>
    OP.help "Normally the POSEIDON.yml files are only changed if the \
            \poseidonVersion is adjusted or any of the checksums change. \
            \With --force a package version update can be triggered even \
            \if this is not the case."
    )

-- this will also parse an empty list, which means "forge everything".
parseForgeEntityInputs :: OP.Parser [EntityInput SignedEntity]
parseForgeEntityInputs = OP.many parseSignedEntityInput
  where
    parseSignedEntityInput = (EntitiesFromFile <$> parseForgeEntitiesFromFile) <|> (EntitiesDirect <$> parseForgeEntitiesDirect)

--this will not parse an empty list, but requires the user to specify `downloadAll`. I made this decision to not change the API
-- for the user, even though internally "downloadAll" is represented as an empty list.
parseFetchEntityInputs :: OP.Parser [EntityInput PoseidonEntity]
parseFetchEntityInputs = parseDownloadAll <|> OP.some parseEntityInput
  where
    parseDownloadAll = OP.flag' [] (
        OP.long "downloadAll" <>
        OP.help "download all packages the server is offering"
        )
    parseEntityInput = (EntitiesFromFile <$> parseFetchEntitiesFromFile) <|> (EntitiesDirect <$> parseFetchEntitiesDirect)
    

parseIgnorePoseidonVersion :: OP.Parser Bool
parseIgnorePoseidonVersion = OP.switch (
    OP.long "ignorePoseidonVersion" <>
    OP.help "Read packages even if their poseidonVersion is not compatible with the trident version. \
        \The assumption is, that the package is already structurally adjusted to the trident version \
        \and only the version number is lagging behind."
    )

parseForgeEntitiesDirect :: OP.Parser SignedEntitiesList
parseForgeEntitiesDirect = OP.option (OP.eitherReader readSignedEntities) (OP.long "forgeString" <>
    OP.short 'f' <>
    OP.help "List of packages, groups or individual samples to be combined in the output package. \
        \Packages follow the syntax *package_title*, populations/groups are simply group_id and individuals \
        \<individual_id>. You can combine multiple values with comma, so for example: \
        \\"*package_1*, <individual_1>, <individual_2>, group_1\". Duplicates are treated as one entry. \
        \Negative selection is possible by prepending \"-\" to the entity you want to exclude \
        \(e.g. \"*package_1*, -<individual_1>, -group_1\"). \
        \forge will apply excludes and includes in order. If the first entity is negative, then forge \
        \will assume you want to merge all individuals in the packages found in the baseDirs (except the \
        \ones explicitly excluded) before the exclude entities are applied. \
        \An empty forgeString (and no --forgeFile) will therefore merge all available individuals.")
  where
    readSignedEntities s = case readEntitiesFromString s of
        Left e -> Left (show e)
        Right e -> Right e

parseFetchEntitiesDirect :: OP.Parser EntitiesList
parseFetchEntitiesDirect = OP.option (OP.eitherReader readEntities) (OP.long "fetchString" <>
    OP.short 'f' <>
    OP.help "List of packages to be downloaded from the remote server. \
        \Package names should be wrapped in asterisks: *package_title*. \
        \You can combine multiple values with comma, so for example: \"*package_1*, *package_2*, *package_3*\". \
        \fetchString uses the same parser as forgeString, but does not allow excludes. If groups or individuals are \
        \specified, then packages which include these groups or individuals are included in the download.")
  where
    readEntities s = case readEntitiesFromString s of
        Left e -> Left (show e)
        Right e -> Right e

parseForgeEntitiesFromFile :: OP.Parser FilePath
parseForgeEntitiesFromFile = OP.strOption (OP.long "forgeFile" <>
    OP.help "A file with a list of packages, groups or individual samples. \
        \Works just as -f, but multiple values can also be separated by newline, not just by comma. \
        \Empty lines are ignored and comments start with \"#\", so everything after \"#\" is ignored \
        \in one line. \
        \Multiple instances of -f and --forgeFile can be given. They will be evaluated according to their \
        \input order on the command line.")

parseFetchEntitiesFromFile :: OP.Parser FilePath
parseFetchEntitiesFromFile = OP.strOption (OP.long "fetchFile" <>
    OP.help "A file with a list of packages. \
        \Works just as -f, but multiple values can also be separated by newline, not just by comma. \
        \-f and --fetchFile can be combined.")

parseIntersect :: OP.Parser (Bool)
parseIntersect = OP.switch (OP.long "intersect" <>
    OP.help "Whether to output the intersection of the genotype files to be forged. \
        \The default (if this option is not set) is to output the union of all SNPs, with genotypes \
        \defined as missing in those packages which do not have a SNP that is present in another package. \
        \With this option set, the forged dataset will typically have fewer SNPs, but less missingness.")

parseRemoteDummy :: OP.Parser ()
parseRemoteDummy = OP.flag' () (OP.long "remote" <> OP.help "list packages from a remote server instead the local file system")

parseOutGenotypeFormat :: Bool -> OP.Parser GenotypeFormatSpec
parseOutGenotypeFormat withDefault =
  if withDefault
  then OP.option (OP.eitherReader readGenotypeFormat) settingsWithDefault
  else OP.option (OP.eitherReader readGenotypeFormat) settingsWithoutDefault
  where
    settingsWithDefault = OP.long "outFormat" <>
        OP.help "the format of the output genotype data: EIGENSTRAT or PLINK. Default: PLINK" <>
        OP.value GenotypeFormatPlink
    settingsWithoutDefault = OP.long "outFormat" <>
      OP.help "the format of the output genotype data: EIGENSTRAT or PLINK."
    readGenotypeFormat :: String -> Either String GenotypeFormatSpec
    readGenotypeFormat s = case s of
        "EIGENSTRAT" -> Right GenotypeFormatEigenstrat
        "PLINK"      -> Right GenotypeFormatPlink
        _            -> Left "must be EIGENSTRAT or PLINK"

parseGenoDataSources :: OP.Parser [GenoDataSource]
parseGenoDataSources = OP.some parseGenoDataSource

parseGenoDataSource :: OP.Parser GenoDataSource
parseGenoDataSource = (PacBaseDir <$> parseBasePath) <|> (GenoDirect <$> parseInGenotypeDataset)

parseRepoLocation :: OP.Parser RepoLocationSpec
parseRepoLocation = (RepoLocal <$> parseBasePaths) <|> (parseRemoteDummy *> (RepoRemote <$> parseRemoteURL))

parseBasePaths :: OP.Parser [FilePath]
parseBasePaths = OP.some parseBasePath

parseBasePath :: OP.Parser FilePath
parseBasePath = OP.strOption (OP.long "baseDir" <>
    OP.short 'd' <>
    OP.metavar "DIR" <>
    OP.help "a base directory to search for Poseidon Packages (could be a Poseidon repository)")

parseInGenotypeDataset :: OP.Parser GenotypeDataSpec
parseInGenotypeDataset = createGeno <$> (parseInGenoOne <|> parseInGenoSep) <*> parseGenotypeSNPSet
    where
        createGeno :: GenoInput -> Maybe SNPSetSpec -> GenotypeDataSpec
        createGeno (a,b,c,d) e = GenotypeDataSpec a b Nothing c Nothing d Nothing e

type GenoInput = (GenotypeFormatSpec, FilePath, FilePath, FilePath)

parseInGenoOne :: OP.Parser GenoInput
parseInGenoOne = OP.option (OP.eitherReader readGenoInput) (
        OP.short 'p' <> OP.long "genoOne" <> OP.help
            "one of the input genotype data files. Expects\
            \ .bed  or .bim or .fam for PLINK and\
            \ .geno or .snp or .ind for EIGENSTRAT.\
            \ The other files must be in the same directory and must have the same base name")
    where
        readGenoInput :: FilePath -> Either String GenoInput
        readGenoInput p = makeGenoInput (dropExtension p) (takeExtension p)
        makeGenoInput path ext
            | ext `elem` [".geno", ".snp", ".ind"] =
                Right (GenotypeFormatEigenstrat,(path <.> "geno"),(path <.> "snp"),(path <.> "ind"))
            | ext `elem` [".bed", ".bim", ".fam"]  =
                Right (GenotypeFormatPlink,     (path <.> "bed"), (path <.> "bim"),(path <.> "fam"))
            | otherwise = Left $ "unknown file extension: " ++ ext

parseInGenoSep :: OP.Parser GenoInput
parseInGenoSep = (,,,) <$> parseInGenotypeFormat <*> parseInGenoFile <*> parseInSnpFile <*> parseInIndFile

parseInGenotypeFormat :: OP.Parser GenotypeFormatSpec
parseInGenotypeFormat = OP.option (OP.eitherReader readGenotypeFormat) (
    OP.long "inFormat" <>
    OP.help "the format of the input genotype data: EIGENSTRAT or PLINK\
            \ (only necessary for data input with --genoFile + --snpFile + --indFile)")
  where
    readGenotypeFormat :: String -> Either String GenotypeFormatSpec
    readGenotypeFormat s = case s of
        "EIGENSTRAT" -> Right GenotypeFormatEigenstrat
        "PLINK"      -> Right GenotypeFormatPlink
        _            -> Left "must be EIGENSTRAT or PLINK"

parseInGenoFile :: OP.Parser FilePath
parseInGenoFile = OP.strOption (
    OP.long "genoFile" <>
    OP.help "the input geno file path")

parseInSnpFile :: OP.Parser FilePath
parseInSnpFile = OP.strOption (
    OP.long "snpFile" <>
    OP.help "the input snp file path")

parseInIndFile :: OP.Parser FilePath
parseInIndFile = OP.strOption (
    OP.long "indFile" <>
    OP.help "the input ind file path")

parseGenotypeSNPSet :: OP.Parser (Maybe SNPSetSpec)
parseGenotypeSNPSet = OP.option (Just <$> OP.eitherReader readSnpSet) (OP.long "snpSet" <>
    OP.help "the snpSet of the new package: 1240K, HumanOrigins or Other. Default: Other" <>
    OP.value (Just SNPSetOther))
  where
    readSnpSet :: String -> Either String SNPSetSpec
    readSnpSet s = case s of
        "1240K"        -> Right SNPSet1240K
        "HumanOrigins" -> Right SNPSetHumanOrigins
        "Other"        -> Right SNPSetOther
        _              -> Left "Could not read snpSet. Must be \"1240K\", \
                                \\"HumanOrigins\" or \"Other\""

parseOutPackagePath :: OP.Parser FilePath
parseOutPackagePath = OP.strOption (OP.long "outPackagePath" <>
    OP.short 'o' <>
    OP.help "the output package directory path")

parseMaybeOutPackagePath :: OP.Parser (Maybe FilePath)
parseMaybeOutPackagePath = OP.option (Just <$> OP.str) (
    OP.short 'o' <>
    OP.long "outPackagePath" <>
    OP.help "the output package directory path - this is optional: If no path is provided, \
            \then the output is written to the directories where the input genotype data file \
            \(.bed/.geno) is stored" <>
    OP.value Nothing
    )

parseMaybeOutPackageName :: OP.Parser (Maybe String)
parseMaybeOutPackageName = OP.option (Just <$> OP.str) (
    OP.short 'n' <>
    OP.long "outPackageName" <>
    OP.help "the output package name - this is optional: If no name is provided, \
            \then the package name defaults to the basename of the (mandatory) \
            \--outPackagePath argument" <> 
    OP.value Nothing
    )

parseMakeMinimalPackage :: OP.Parser Bool
parseMakeMinimalPackage = OP.switch (OP.long "minimal" <>
    OP.help "should only a minimal output package be created?")

parseOutOnlyGeno :: OP.Parser Bool
parseOutOnlyGeno = OP.switch (OP.long "onlyGeno" <>
    OP.help "should only the resulting genotype data be returned? This means the output will not be a Poseidon package")

parseNoExtract :: OP.Parser Bool
parseNoExtract = OP.switch (OP.long "no-extract" <> OP.help "Skip the selection step in forge. This will result in \
    \outputting all individuals in the relevant packages, and hence a superset of the requested \
    \individuals/groups. It may result in better performance in cases where one wants to forge entire packages or \
    \almost entire packages. \
    \Note that this will also ignore any ordering in the output groups/individuals. With this option active, \
    \individuals from the relevant packages will just be written in the order that they appear in the original packages.")

parseMaybeSnpFile :: OP.Parser (Maybe FilePath)
parseMaybeSnpFile = OP.option (Just <$> OP.str) (OP.value Nothing <> OP.long "selectSnps" <>
    OP.help "To extract specific SNPs during this forge operation, provide a Snp file. \
    \Can be either Eigenstrat (file ending must be '.snp') or Plink (file ending must be '.bim'). \
    \When this option is set, the output package will have exactly the SNPs listed in this file. Any SNP not \
    \listed in the file will be excluded. If option '--intersect' is also set, only the SNPs overlapping between the SNP file \
    \and the forged packages are output.")

parseListEntity :: OP.Parser ListEntity
parseListEntity = parseListPackages <|> parseListGroups <|> (parseListIndividualsDummy *> parseListIndividualsExtraCols)
  where
    parseListPackages = OP.flag' ListPackages (OP.long "packages" <> OP.help "list all packages")
    parseListGroups = OP.flag' ListGroups (OP.long "groups" <> OP.help "list all groups, ignoring any group names after the first as specified in the Janno-file")
    parseListIndividualsDummy = OP.flag' () (OP.long "individuals" <> OP.help "list individuals")
    parseListIndividualsExtraCols = ListIndividuals <$> OP.many parseExtraCol
    parseExtraCol = OP.strOption (OP.short 'j' <> OP.long "jannoColumn" <> OP.metavar "JANNO_HEADER" <>
        OP.help "list additional fields from the janno files, using the Janno column heading name, such as \
        \Country, Site, Date_C14_Uncal_BP, Endogenous, ...")

parseRawOutput :: OP.Parser Bool
parseRawOutput = OP.switch (
    OP.long "raw" <> 
    OP.help "output table as tsv without header. Useful for piping into grep or awk"
    )

parseVerbose :: OP.Parser Bool
parseVerbose = OP.switch (
    OP.long "verbose" <>
    OP.help "print more output to the command line"
    )

parseIgnoreGeno :: OP.Parser Bool
parseIgnoreGeno = OP.switch (
    OP.long "ignoreGeno" <> 
    OP.help "ignore SNP and GenoFile" <>
    OP.hidden
    )

parseNoExitCode :: OP.Parser Bool
parseNoExitCode = OP.switch (
    OP.long "noExitCode" <> 
    OP.help "do not produce an explicit exit code" <>
    OP.hidden
    )

parseRemoteURL :: OP.Parser String 
parseRemoteURL = OP.strOption (
    OP.long "remoteURL" <> 
    OP.help "URL of the remote Poseidon server" <>
    OP.value "https://c107-224.cloud.gwdg.de" <>
    OP.showDefault
    )

parseUpgrade :: OP.Parser Bool
parseUpgrade = OP.switch (
    OP.long "upgrade" <>  OP.short 'u' <> 
    OP.help "overwrite outdated local package versions"
    )<|MERGE_RESOLUTION|>--- conflicted
+++ resolved
@@ -39,11 +39,8 @@
 import           System.Exit            (exitFailure)
 import           System.FilePath        ((<.>), dropExtension, takeExtension)
 import           System.IO              (hPutStrLn, stderr)
-<<<<<<< HEAD
 import           Text.Read              (readMaybe)
 import qualified Data.Text              as T
-=======
->>>>>>> 4c68ca4b
 
 data Options = Options { 
     _logMode    :: LogMode
@@ -67,21 +64,12 @@
 main = do
     hPutStrLn stderr renderVersion
     hPutStrLn stderr ""
-<<<<<<< HEAD
     (Options logMode errLength subcommand) <- OP.customExecParser (OP.prefs OP.showHelpOnEmpty) optParserInfo
-    catch (usePoseidonLogger logMode $ runCmd logMode subcommand) (handler logMode errLength)
+    catch (usePoseidonLogger logMode $ runCmd subcommand) (handler logMode errLength)
     where
         handler :: LogMode -> ErrorLength -> PoseidonException -> IO ()
         handler l len e = do
             usePoseidonLogger l $ logError $ T.pack $ truncateErr len $ renderPoseidonException e
-=======
-    (Options logMode subcommand) <- OP.customExecParser (OP.prefs OP.showHelpOnEmpty) optParserInfo
-    catch (usePoseidonLogger logMode $ runCmd subcommand) (handler logMode)
-    where
-        handler :: LogMode -> PoseidonException -> IO ()
-        handler l e = do
-            usePoseidonLogger l . logError $ renderPoseidonException e
->>>>>>> 4c68ca4b
             exitFailure
         truncateErr :: ErrorLength -> String -> String
         truncateErr CharInf         s = s
