{-# LANGUAGE OverloadedStrings #-}

import           Paths_poseidon_hs                       (version)
import           Poseidon.CLI.Fetch                      (FetchOptions (..),
                                                          runFetch)
import           Poseidon.CLI.Forge                      (ForgeOptions (..),
                                                          runForge)
import           Poseidon.CLI.Genoconvert                (GenoconvertOptions (..),
                                                          runGenoconvert)
import           Poseidon.CLI.Init                       (InitOptions (..),
                                                          runInit)
import           Poseidon.CLI.List                       (ListOptions (..),
                                                          runList)
import           Poseidon.CLI.OptparseApplicativeParsers
<<<<<<< HEAD
import           Poseidon.CLI.Snapshot                   (SnapshotOptions (..),
                                                          runSnapshot)
=======
import           Poseidon.CLI.Serve                      (ServeOptions (..),
                                                          runServerMainThread)
>>>>>>> 1a4bb1d3
import           Poseidon.CLI.Summarise                  (SummariseOptions (..),
                                                          runSummarise)
import           Poseidon.CLI.Survey                     (SurveyOptions (..),
                                                          runSurvey)
import           Poseidon.CLI.Update                     (UpdateOptions (..),
                                                          runUpdate)
import           Poseidon.CLI.Validate                   (ValidateOptions (..),
                                                          runValidate)
import           Poseidon.Janno                          (jannoHeaderString)
import           Poseidon.PoseidonVersion                (showPoseidonVersion,
                                                          validPoseidonVersions)
import           Poseidon.Utils                          (LogMode (..),
                                                          PlinkPopNameMode (..),
                                                          PoseidonException (..),
                                                          PoseidonIO, logError,
                                                          renderPoseidonException,
                                                          usePoseidonLogger)

import           Control.Applicative                     ((<|>))
import           Control.Exception                       (catch)
import           Data.List                               (intercalate)
import           Data.Version                            (showVersion)
import qualified Options.Applicative                     as OP
import           Options.Applicative.Help.Pretty         (string)
import           System.Exit                             (exitFailure)
import           System.IO                               (hPutStrLn, stderr)

data Options = Options {
    _logMode    :: LogMode
  , _errLength  :: ErrorLength
  , _plinkMode  :: PlinkPopNameMode
  , _subcommand :: Subcommand
  }

data Subcommand =
      CmdInit InitOptions
    | CmdList ListOptions
    | CmdFetch FetchOptions
    | CmdForge ForgeOptions
    | CmdGenoconvert GenoconvertOptions
    | CmdSummarise SummariseOptions
    | CmdSurvey SurveyOptions
    | CmdUpdate UpdateOptions
    | CmdValidate ValidateOptions
<<<<<<< HEAD
    | CmdSnapshot SnapshotOptions
=======
    | CmdServe ServeOptions
>>>>>>> 1a4bb1d3

main :: IO ()
main = do
    hPutStrLn stderr renderVersion
    hPutStrLn stderr ""
    (Options logMode errLength plinkMode subcommand) <- OP.customExecParser (OP.prefs OP.showHelpOnEmpty) optParserInfo
    catch (usePoseidonLogger logMode plinkMode $ runCmd subcommand) (handler logMode errLength plinkMode)
    where
        handler :: LogMode -> ErrorLength -> PlinkPopNameMode -> PoseidonException -> IO ()
        handler l len pm e = do
            usePoseidonLogger l pm $ logError $ truncateErr len $ renderPoseidonException e
            exitFailure
        truncateErr :: ErrorLength -> String -> String
        truncateErr CharInf         s = s
        truncateErr (CharCount len) s
            | length s > len          = take len s ++ "... (see more with --errLength)"
            | otherwise               = s

runCmd :: Subcommand -> PoseidonIO ()
runCmd o = case o of
    CmdInit opts        -> runInit opts
    CmdList opts        -> runList opts
    CmdFetch opts       -> runFetch opts
    CmdForge opts       -> runForge opts
    CmdGenoconvert opts -> runGenoconvert opts
    CmdSummarise opts   -> runSummarise opts
    CmdSurvey opts      -> runSurvey opts
    CmdUpdate opts      -> runUpdate opts
    CmdValidate opts    -> runValidate opts
<<<<<<< HEAD
    CmdSnapshot opts    -> runSnapshot opts
=======
    CmdServe opts       -> runServerMainThread opts
>>>>>>> 1a4bb1d3

optParserInfo :: OP.ParserInfo Options
optParserInfo = OP.info (OP.helper <*> versionOption <*>
        (Options <$> parseLogMode <*> parseErrorLength <*> parseInputPlinkPopMode <*> subcommandParser)) (
    OP.briefDesc <>
    OP.progDesc "trident is a management and analysis tool for Poseidon packages. \
                \Report issues here: \
                \https://github.com/poseidon-framework/poseidon-hs/issues"
    )

versionOption :: OP.Parser (a -> a)
versionOption = OP.infoOption (showVersion version) (OP.long "version" <> OP.help "Show version number")

renderVersion :: String
renderVersion =
    "trident v" ++ showVersion version ++ " for poseidon v" ++
    intercalate ", v" (map showPoseidonVersion validPoseidonVersions) ++ "\n" ++
    "https://poseidon-framework.github.io"

subcommandParser :: OP.Parser Subcommand
subcommandParser = OP.subparser (
        OP.command "init" initOptInfo <>
        OP.command "fetch" fetchOptInfo <>
        OP.command "forge" forgeOptInfo <>
        OP.command "genoconvert" genoconvertOptInfo <>
        OP.command "update" updateOptInfo <>
        OP.command "snapshot" snapshotOptInfo <>
        OP.commandGroup "Package creation and manipulation commands:"
    ) <|>
    OP.subparser (
        OP.command "list" listOptInfo <>
        OP.command "summarise" summariseOptInfo <>
        OP.command "summarize" summarizeOptInfo <>
        OP.command "survey" surveyOptInfo <>
        OP.command "validate" validateOptInfo <>
        OP.commandGroup "Inspection commands:"
    ) <|>
    OP.subparser (
        OP.command "serve" serveOptInfo <>
        OP.commandGroup "Poseidon HTTP Server" <> OP.internal
    )
  where
    initOptInfo = OP.info (OP.helper <*> (CmdInit <$> initOptParser))
        (OP.progDesc "Create a new Poseidon package from genotype data")
    listOptInfo = OP.info (OP.helper <*> (CmdList <$> listOptParser))
        (OP.progDesc "List packages, groups or individuals from local or remote Poseidon repositories")
    fetchOptInfo = OP.info (OP.helper <*> (CmdFetch <$> fetchOptParser))
        (OP.progDesc "Download data from a remote Poseidon repository")
    forgeOptInfo = OP.info (OP.helper <*> (CmdForge <$> forgeOptParser))
        (OP.progDesc "Select packages, groups or individuals and create a new Poseidon package from them")
    genoconvertOptInfo = OP.info (OP.helper <*> (CmdGenoconvert <$> genoconvertOptParser))
        (OP.progDesc "Convert the genotype data in a Poseidon package to a different file format")
    summariseOptInfo = OP.info (OP.helper <*> (CmdSummarise <$> summariseOptParser))
        (OP.progDesc "Get an overview over the content of one or multiple Poseidon packages")
    summarizeOptInfo = OP.info (OP.helper <*> (CmdSummarise <$> summariseOptParser))
        (OP.progDesc "Synonym for summarise")
    surveyOptInfo = OP.info (OP.helper <*> (CmdSurvey <$> surveyOptParser))
        (OP.progDesc "Survey the degree of context information completeness for Poseidon packages" <>
        OP.footerDoc (Just $ string $
               "Output structure\n"
            ++ "Data coverage proportions - 0: ., <0.25: ░, <0.5: ▒, <1: ▓, 1: █\n"
            ++ ".janno column order - G: Genotype data present, S: .ssf file present, B: .bib file present, "
            ++ intercalate ", " (zipWith (\x y -> show x ++ ": " ++ y) ([1..] :: [Int]) jannoHeaderString)
            ))
    updateOptInfo = OP.info (OP.helper <*> (CmdUpdate <$> updateOptParser))
        (OP.progDesc "Update POSEIDON.yml files automatically")
    validateOptInfo = OP.info (OP.helper <*> (CmdValidate <$> validateOptParser))
        (OP.progDesc "Check one or multiple Poseidon packages for structural correctness")
<<<<<<< HEAD
    snapshotOptInfo = OP.info (OP.helper <*> (CmdSnapshot <$> snapshotOptParser))
        (OP.progDesc "Create snapshot files for package collections")
=======
    serveOptInfo    = OP.info (OP.helper <*> (CmdServe <$> serveOptParser))
        (OP.progDesc "Serve Poseidon packages via HTTP or HTTPS")
>>>>>>> 1a4bb1d3

initOptParser :: OP.Parser InitOptions
initOptParser = InitOptions <$> parseInGenotypeDataset
                            <*> parseOutPackagePath
                            <*> parseMaybeOutPackageName
                            <*> parseMinimalOutput

listOptParser :: OP.Parser ListOptions
listOptParser = ListOptions <$> parseRepoLocation
                            <*> parseListEntity
                            <*> parseRawOutput

fetchOptParser :: OP.Parser FetchOptions
fetchOptParser = FetchOptions <$> parseBasePaths
                              <*> parseFetchEntityInputs
                              <*> parseRemoteURL

forgeOptParser :: OP.Parser ForgeOptions
forgeOptParser = ForgeOptions <$> parseGenoDataSources
                              <*> parseForgeEntityInputs
                              <*> parseMaybeSnpFile
                              <*> parseIntersect
                              <*> parseOutGenotypeFormat True
                              <*> parseMinimalOutput
                              <*> parseOutOnlyGeno
                              <*> parseOutPackagePath
                              <*> parseMaybeOutPackageName
                              <*> parsePackageWise
                              <*> parseOutputPlinkPopMode

genoconvertOptParser :: OP.Parser GenoconvertOptions
genoconvertOptParser = GenoconvertOptions <$> parseGenoDataSources
                                          <*> parseOutGenotypeFormat False
                                          <*> parseOutOnlyGeno
                                          <*> parseMaybeOutPackagePath
                                          <*> parseRemoveOld
                                          <*> parseOutputPlinkPopMode

summariseOptParser :: OP.Parser SummariseOptions
summariseOptParser = SummariseOptions <$> parseBasePaths
                                      <*> parseRawOutput

surveyOptParser :: OP.Parser SurveyOptions
surveyOptParser = SurveyOptions <$> parseBasePaths
                                <*> parseRawOutput

updateOptParser :: OP.Parser UpdateOptions
updateOptParser = UpdateOptions <$> parseBasePaths
                                <*> parsePoseidonVersion
                                <*> parseIgnorePoseidonVersion
                                <*> parseVersionComponent
                                <*> parseNoChecksumUpdate
                                <*> parseIgnoreGeno
                                <*> parseContributors
                                <*> parseLog
                                <*> parseForce

validateOptParser :: OP.Parser ValidateOptions
validateOptParser = ValidateOptions <$> parseBasePaths
                                    <*> parseIgnoreGeno
                                    <*> parseFullGeno
                                    <*> parseNoExitCode
                                    <*> parseIgnoreDuplicates

<<<<<<< HEAD
snapshotOptParser :: OP.Parser SnapshotOptions
snapshotOptParser = SnapshotOptions <$> parseBasePaths
                                    <*> parseSnapOperation
                                    <*> parseSnapWithGit
                                    <*> parseMinimalOutput
=======
serveOptParser :: OP.Parser ServeOptions
serveOptParser = ServeOptions <$> parseBasePaths
                                    <*> parseMaybeZipDir
                                    <*> parsePort
                                    <*> parseIgnoreChecksums
                                    <*> parseMaybeCertFiles
>>>>>>> 1a4bb1d3
<|MERGE_RESOLUTION|>--- conflicted
+++ resolved
@@ -12,13 +12,10 @@
 import           Poseidon.CLI.List                       (ListOptions (..),
                                                           runList)
 import           Poseidon.CLI.OptparseApplicativeParsers
-<<<<<<< HEAD
 import           Poseidon.CLI.Snapshot                   (SnapshotOptions (..),
                                                           runSnapshot)
-=======
 import           Poseidon.CLI.Serve                      (ServeOptions (..),
                                                           runServerMainThread)
->>>>>>> 1a4bb1d3
 import           Poseidon.CLI.Summarise                  (SummariseOptions (..),
                                                           runSummarise)
 import           Poseidon.CLI.Survey                     (SurveyOptions (..),
@@ -63,11 +60,8 @@
     | CmdSurvey SurveyOptions
     | CmdUpdate UpdateOptions
     | CmdValidate ValidateOptions
-<<<<<<< HEAD
     | CmdSnapshot SnapshotOptions
-=======
     | CmdServe ServeOptions
->>>>>>> 1a4bb1d3
 
 main :: IO ()
 main = do
@@ -97,11 +91,8 @@
     CmdSurvey opts      -> runSurvey opts
     CmdUpdate opts      -> runUpdate opts
     CmdValidate opts    -> runValidate opts
-<<<<<<< HEAD
     CmdSnapshot opts    -> runSnapshot opts
-=======
     CmdServe opts       -> runServerMainThread opts
->>>>>>> 1a4bb1d3
 
 optParserInfo :: OP.ParserInfo Options
 optParserInfo = OP.info (OP.helper <*> versionOption <*>
@@ -170,13 +161,10 @@
         (OP.progDesc "Update POSEIDON.yml files automatically")
     validateOptInfo = OP.info (OP.helper <*> (CmdValidate <$> validateOptParser))
         (OP.progDesc "Check one or multiple Poseidon packages for structural correctness")
-<<<<<<< HEAD
     snapshotOptInfo = OP.info (OP.helper <*> (CmdSnapshot <$> snapshotOptParser))
         (OP.progDesc "Create snapshot files for package collections")
-=======
     serveOptInfo    = OP.info (OP.helper <*> (CmdServe <$> serveOptParser))
         (OP.progDesc "Serve Poseidon packages via HTTP or HTTPS")
->>>>>>> 1a4bb1d3
 
 initOptParser :: OP.Parser InitOptions
 initOptParser = InitOptions <$> parseInGenotypeDataset
@@ -241,17 +229,15 @@
                                     <*> parseNoExitCode
                                     <*> parseIgnoreDuplicates
 
-<<<<<<< HEAD
 snapshotOptParser :: OP.Parser SnapshotOptions
 snapshotOptParser = SnapshotOptions <$> parseBasePaths
                                     <*> parseSnapOperation
                                     <*> parseSnapWithGit
                                     <*> parseMinimalOutput
-=======
+
 serveOptParser :: OP.Parser ServeOptions
 serveOptParser = ServeOptions <$> parseBasePaths
                                     <*> parseMaybeZipDir
                                     <*> parsePort
                                     <*> parseIgnoreChecksums
-                                    <*> parseMaybeCertFiles
->>>>>>> 1a4bb1d3
+                                    <*> parseMaybeCertFiles