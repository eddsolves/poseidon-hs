--- conflicted
+++ resolved
@@ -1,28 +1,5 @@
 {-# LANGUAGE OverloadedStrings #-}
 
-<<<<<<< HEAD
-import           Poseidon.GenotypeData (GenotypeDataSpec (..))
-import           Poseidon.Package      (PackageInfo (..),
-                                        PoseidonPackage (..),
-                                        readPoseidonPackageCollection)
-
-import           Codec.Archive.Zip     (Archive, addEntryToArchive,
-                                        emptyArchive, fromArchive, toEntry)
-import           Control.Monad         (forM)
-import           Data.Aeson            (ToJSON, object, toJSON, (.=))
-import qualified Data.ByteString.Lazy  as B
-import           Data.Text.Lazy        (Text, intercalate, pack, unpack)
-import           Data.Time             (Day)
-import           Data.Version          (Version, showVersion)
-import           Data.Time.Clock.POSIX (utcTimeToPOSIXSeconds)
-import qualified Options.Applicative   as OP
-import           Paths_poseidon_hs     (version)
-import           System.Directory      (getModificationTime)
-import           System.FilePath.Posix ((<.>), (</>))
-import           System.IO             (hPutStrLn, stderr)
-import           Web.Scotty            (file, get, html, json, notFound, param,
-                                        raise, scotty)
-=======
 import           Poseidon.GenotypeData       (GenotypeDataSpec (..))
 import           Poseidon.Package            (PoseidonPackage (..),
                                               readPoseidonPackageCollection)
@@ -47,7 +24,6 @@
 import           Web.Scotty                  (file, get, html, json, middleware,
                                               notFound, param, raise, scotty,
                                               text)
->>>>>>> 7e99b1bf
 
 data CommandLineOptions = CommandLineOptions
     { cliBaseDirs        :: [FilePath]
