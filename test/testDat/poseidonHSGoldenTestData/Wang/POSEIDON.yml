poseidonVersion: 2.1.0
title: Wang
description: Empty package template. Please add a description
contributor:
- name: John Doe
  email: john@doe.net
packageVersion: 0.1.0
<<<<<<< HEAD
lastModified: 2021-07-03
=======
lastModified: 1970-01-01
>>>>>>> 1fde846b
genotypeData:
  format: EIGENSTRAT
  genoFile: Wang.geno
  snpFile: Wang.snp
  indFile: Wang.ind
  snpSet: Other
jannoFile: Wang.janno
bibFile: Wang.bib<|MERGE_RESOLUTION|>--- conflicted
+++ resolved
@@ -5,11 +5,7 @@
 - name: John Doe
   email: john@doe.net
 packageVersion: 0.1.0
-<<<<<<< HEAD
-lastModified: 2021-07-03
-=======
 lastModified: 1970-01-01
->>>>>>> 1fde846b
 genotypeData:
   format: EIGENSTRAT
   genoFile: Wang.geno
