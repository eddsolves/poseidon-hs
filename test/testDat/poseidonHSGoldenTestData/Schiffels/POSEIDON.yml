poseidonVersion: 2.1.0
title: Schiffels
description: Empty package template. Please add a description
contributor:
- name: John Doe
  email: john@doe.net
<<<<<<< HEAD
packageVersion: 0.1.0
lastModified: 2021-07-03
=======
packageVersion: 0.1.1
lastModified: 1970-01-01
>>>>>>> 1fde846b
genotypeData:
  format: PLINK
  genoFile: Schiffels.bed
  snpFile: Schiffels.bim
  indFile: Schiffels.fam
  snpSet: Other
jannoFile: Schiffels.janno
bibFile: Schiffels.bib<|MERGE_RESOLUTION|>--- conflicted
+++ resolved
@@ -4,13 +4,8 @@
 contributor:
 - name: John Doe
   email: john@doe.net
-<<<<<<< HEAD
-packageVersion: 0.1.0
-lastModified: 2021-07-03
-=======
 packageVersion: 0.1.1
 lastModified: 1970-01-01
->>>>>>> 1fde846b
 genotypeData:
   format: PLINK
   genoFile: Schiffels.bed
