--- conflicted
+++ resolved
@@ -24,8 +24,7 @@
       size: 2264
       sha256: e469e9b1bc18b063048695e603e96de64bef5c27f713a472e3cc791ff3ea4a9d
   original:
-<<<<<<< HEAD
-    hackage: sequence-formats-1.5.1.4
+    hackage: sequence-formats-1.5.2
 - completed:
     hackage: yaml-pretty-extras-0.0.2.2@sha256:9e7fefdf4146e84ad11856daa990f5a1b8d1ac2c6dbc0a76913f67480547d4d0,2728
     pantry-tree:
@@ -33,9 +32,6 @@
       sha256: edd7d1c004e05008b7c7ddb24845d6d769c508a09906623c65d5914e4ee2dbdf
   original:
     hackage: yaml-pretty-extras-0.0.2.2
-=======
-    hackage: sequence-formats-1.5.2
->>>>>>> 9d73e8e8
 snapshots:
 - completed:
     size: 531718
