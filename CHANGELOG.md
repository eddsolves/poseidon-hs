<<<<<<< HEAD
- V 1.5.7.3:
    - Allowed `0` in the `Nr_SNPs` .janno column.
=======
- V 1.5.7.2: 
    - Fixed a bug introduced in Version 1.5.5.0, where input using option "-p" (for example in init) would not behave correctly if input files have multiple file endings, separated by dots.
>>>>>>> d4d4e7f4
- V 1.5.7.1:
    - Fixed a bug in the .janno reading triggered by trailing `à` characters and caused by premature whitespace trimming.
    - Removed the hacky `removeNoBreakSpace` function from the .janno reading pipeline. It is not necessary any more.
    - Added a golden test that ensures both changes perform as expected.
- V 1.5.7.0:
    - Added support for VCF files (Variant Call Format) in Janno-packages.
    - Restructured test package structure, affecting some of the unit- and golden tests.
- V 1.5.6.0:
    - Introduced individual `Janno...` types for every .janno column (except Poseidon_ID) in a new module `ColumnTypes`. This was done to improve .janno validation error messages.
    - Defined a typeclass `Makeable` with a function `make` to write smart constructors for the column types.
    - Added a bit TemplateHaskell to automatically create instance definitions for `Makeable` and cassava `ToField`/`FromField` typeclasses in a new module `ColumnTypeUtils`.
    - Switched to `Text` for the string types and as an intermediate format, so that we can reliably check for non UTF-8 characters with `T.decodeUtf8'`.
    - The general .csv field parsing sequence is now as follows: Transform `Bytestring` to UTF-8 encoded `Text` and fail upon exceptions. Then transform `Text` to the desired type with a `make` constructor function. This function does additional validation and fails if the checks can not be satisfied.
    - Removed the many unused aeson `ToJSON`/`FromJSON` instances for .janno column types.
- V 1.5.5.0:
    - Linked to sequence-formats 1.8.1.0, which adds reading support for gzipped Plink (*.bed and *.bim) and Eigenstrat (.geno and .snp) files.
    - gzipped files are recognised automatically by their file ending.
- V 1.5.4.0:
    - Better error messages for parsec operations on command line input.
    - Better error messages for YML file parsing.
    - Refactored `--errLength` to exclusively cover exceptions of type `PoseidonGenotypeExceptionForward` emerging during genotype data parsing.
- V 1.5.3.0:
    - Introduced a new output option `forge --preservePyml` to preserve certain features of the input package, in case there is only one.
    - Refactored the out mode selection in `forge` to replace an increasingly complex boolean logic with a clear separation of modes based on the new type `ForgeOutMode`.
    - Thus made the output modes `--onlyGeno`, `--minimal`, `--preservePyml` and the default mutually exclusive to rule out (increasingly complex) interactions.
- V 1.5.2.0:
    - A new option `forge --ordered` was added, which outputs the resulting package with individuals ordered according to the entered entities.
- V 1.5.1.0:
    - A new option `list --individuals --fullJanno` adds all standard columns from the Janno to the per-individual output.
    - A new API option `/individuals?additionalJannoColumns=ALL` triggers the same behaviour for the Web API.
- V 1.5.0.1: Changed the release pipeline: `trident-macOS` was replaced by `trident-macOS-X64` and `trident-macOS-ARM64`.
- V 1.5.0.0
    - Removed Josiah Carberry from `newPackageTemplate`, so that he doesn't get added any more to new packages created by `init` and `forge` - the contributor field is missing in the output of these commands now.
    - Adjusted the golden test output accordingly, but also added Josiah to one of the test packages (`test/testDat/testPackages/ancient/Schiffels_2016`) to keep him around at least in one way and make sure that the ORCID parser runs in the tests.
    - Added a new warning to the package reading process to point out an empty contributor field.
- V 1.4.1.0:
    - Added new tool `trident jannocoalesce`, which merges information from a source .janno file to a target .janno file.
- V 1.4.0.4:
    - Added better error messages for generic cassava parsing (e.g. for broken Int and Double fields) in .janno files.
    - Added better error handling and messages for inconsistent `Date_*`, `Contamination_*` and `Relation_*` columns in .janno files using an `Except` & `Writer` monad stack.
    - Cleaned a bit in the `SequencingSource` module.
- V 1.4.0.3:
    - Fixed a severe performance leak in code around `resolveEntityIndices`, which was called in various functions and wastefully recomputed `isLatestInCollection` way too often. This affected simple commands, like fetching a few packages from the server, forging, and has effects also in xerxes.
    - Bumped to a newer Compiler (GHC 9.4.7) and new Stackage Snapshot (LTS-21.17)
- V 1.4.0.2:
    - Strictly checking ploidy information across the .janno file and the genotype data in the package reading process has unforeseen consequences. Activating this will require some more changes, so we decided to uncomment this code for now.
- V 1.4.0.1:
    - This patch makes the error output in case of ploidy-mismatches between the Genotype_Ploidy information in Janno and heterozygote genotypes more user-friendly.
    - We fixed a bug in Fetch.hs in the output for comparing local and remote package versions
    - `trident fetch --downloadAll` now considers only latest versions.
- V 1.4.0.0: 
    - Major version bump, due to forgescript semantics change.
    - forgeScript now allows for versions of packages to be specified.
    - `fetch` and `forge` now work with all package versions.
    - Various other subcommands now load all versions and got an option `--onlyLatest` to specify listing only latest versions.
    - `forge` semantics has subtly changed in its behaviour of duplicate resolution. Essentially, there is no automatic duplicate resolution anymore.
    - Genotype Ploidy in Janno Files is now checked with `validate`: If a sample marked as "haploid" has a heterozygote SNP, this now throws an error.
    - The output of the webAPI and `list` now include an `isLatest` field.
    - `list --raw` now includes column headers.
    - The `SecondaryTypes` module was dissolved and instead we now have `Contributor`, `ServerClient` and `Version`. `EntitiesList` (or what is left of it) now lives in `EntityTypes`.
    - We reworked the tests and added new ones according to all these changes.
- V 1.3.0.4: Added an option `--ignorePoseidonVersion` to `validate`.
- V 1.3.0.3: Small code layout changes in the golden test setup and slightly better error handling for http requests in `fetch` and `list --remote`.
- V 1.3.0.2: Added a `--ignoreChecksums` option to `validate`.
- V 1.3.0.1: Added a global option `--debug`, which is short for `--logMode VerboseLog`.
- V 1.3.0.0: Replaced `update` with `rectify`.
- V 1.2.3.4: Some cleaning of the `trident` command line documentation. Added meaningful meta variables to the subcommand arguments. Shortened `fetch` command logInfo output.
- V 1.2.3.3: Fixed the behaviour of `chronicle` when updating a chronicle file (with `-u`): The `lastModified` field is now only touched if there is actually a change in the package list.
- V 1.2.3.2: Some refactoring of `summarise` to make the code more neat and the result counts more accurate.
- V 1.2.3.1: Fixed the behaviour of `forge` when combining .bib files. Duplicates are now properly removed upon merging and the output is alphabetically sorted.
- V 1.2.3.0: Gave `validate` the ability to check not just entire packages, but also individual package components (e.g. .janno or .bib files).
- V 1.2.2.0: Taught the server (`serve`) how to provide multiple named archives in parallel, with a modified `-d` interface on the command line and a new option `?archive=...` in the Web API. The client commands `fetch` and `list` can request information from different archives with a new option `--archive`.
- V 1.2.1.0: Introduced the interacting trident subcommands `chronicle` and `timetravel` for archive versioning. They are hidden from the command line documentation, because they are not relevant for the end user. As part of the changes a new runtime test mode was defined in the PoseidonIO environment, which can be enabled on the command line with `trident --testmode Testing`.
- V 1.2.0.0: Massive rework of the server client infrastructure, including the Web API. The server is now a (hidden) subcommand of trident, is capable of serving multiple versions of one package, and returns proper error messages in case of client version incompatibility. The server-client golden tests are running locally now without querying the production setup. These changes required significant refactoring in the code for the subcommands `fetch` and `list`, as well as in the internal modules `Package.hs`, `SecondaryTypes.hs`, with effects for the whole project.
- V 1.1.12.0: Implemented the changes for Poseidon v2.7.1, added stricter validation for the .ssf file, elevated the log level of broken lines from debug to error and switched to a new stylish-haskell version for linting.
- V 1.1.11.4: Fixed an issue in the .ssf implementation: Multiple columns must be treated as list columns.
- V 1.1.11.3: Re-implemented the `survey` subcommand with advanced type level magic to avoid hard to maintain boilerplate code. Again no user-facing changes in trident.
- V 1.1.11.2: Switch to stackage resolver LTS 20.17 for ghc-9.2.7. No user-facing changes in trident.
- V 1.1.11.1: Reworked the parts of the test infrastructure to make the golden tests structurally simpler and cleaner. No user-facing changes to trident.
- V 1.1.11.0: Implemented the changes and additions for the new schema release Poseidon v2.7.0: The sequencingSourceFile (.ssf) file, the new .janno columns (Country_ISO, Library_Names) and the small changes to existing columns (Library_Built).
- V 1.1.10.2: Added a missing default (`asFamily`) for the `--outPlinkPopName` option
- V 1.1.10.1: Internal refactoring. Introduced a newtype wrapper `JannoRows` for `[JannoRow]`, which is an instance of `Monoid`. This should encourage the use of a dedicated implementation of `mconcat` for `JannoRows`
- V 1.1.10.0: Added an option to `validate` (and therefore `readPoseidonPackage`) to test parsing the entire .bed/.geno file, not just the first 100 SNPs
- V 1.1.9.1: Small changes: made trident update write messages to the CHANGELOG file now with a prefix `-` (to make it proper markdown), turned off verbose debug-level warnings about missing standard columns in the .janno file and made the schema version mismatch error message clearer
- V 1.1.9.0: Added option to control the read/write of the population name from Plink FAM files more flexibly.
- V 1.1.8.6: Refactored the `-j` mechanism by which `list --individuals` includes additional variables in the output table. It is now possible to query arbitrary addititional columns
- V 1.1.8.5: Rolled back some of the ToJSON instances changed in 1.1.8.4 because they broke backwards compatibility of the server-client communication. Added some additional tests to prevent such oversights in the future. Slightly reorganized the golden tests
- V 1.1.8.4: Unified the implementation of ToJSON/FromJSON and ToField/FromField instances for .janno datatypes to perform input validation through smart constructors
- V 1.1.8.3: The fix in introduced in 1.1.8.1 introduced a bug: It broke valid unicode characters in .janno files and prevented reading them. The solution implemented here solves this issue
- V 1.1.8.2: Improved the behaviour of `list` when provided with undefined .janno columns in the `-j` argument
- V 1.1.8.1: Fixed an decoding-encoding bug in the janno code by generally trimming all whitespaces on reading and deleting No-Break Space characters
- V 1.1.8.0: Renamed `--no-extract` to `--packagewise`, fixed its behaviour with implicit package selection, and clarified help text
- V 1.1.7.2: Added a proper warning in `readPoseidonPackageCollection` if one or all baseDirs do not exist 
- V 1.1.7.1: Added a hint about `--logMode VerboseLog` to the important "Broken lines" error message in the .janno reading process
- V 1.1.7.0: Reorganized handling of duplicate individuals: Duplicates are now generally ignored, except in validate (can also be turned of with a new flag) and forge. The forgeString language features a new syntactic entity to select individuals specifically and thus resolve duplication conflicts
- V 1.1.6.0: Removed outdated --verbose from validate and ignore trailing slashes from --outPath
- V 1.1.5.0: Enabled reading and forging additional, unspecified variables in .janno files 
- V 1.1.4.2: Added parsing for Accession IDs (.janno file). Wrong entries are ignored, so this is non-breaking
- V 1.1.4.1: Added a small validation check for calibrated ages in the .janno file
- V 1.1.4.0: Changes to make poseidon-hs compatible with Poseidon v2.6.0 (backwards compatible with v2.5.0): contributor field optional, added orcid field for contributors, added more capture type options in janno files 
- V 1.1.3.1: Package reading will now fail if bib-entries are not found due to missing bibtex files
- V 1.1.3.0: Added new features to the server, updated logging, and new API for compatibility checks
- V 1.1.2.0: Replaced progress indicators with simple, sequential log messages for the download in fetch and the SNP-wise operations in forge and genoconvert
- V 1.1.1.3: Tiny change to make the documentation of --snpSet more clear
- V 1.1.1.2: Outsourced optparse-applicative parsers to an own library module. This is helpful for xerxes and other derived tools/libraries
- V 1.1.1.1: Finally removed the fstats dummy subcommand from trident. It lives in xerxes for a long time already
- V 1.1.1.0: More complete genotype data error handling to log them properly. Added an option --errLength to truncate overly long error messages
- V 1.1.0.2: Internal change of the Logging Monad, should not change anything on the user-end
- V 1.1.0.1: Added Ord instance to PoseidonEntity and SignedEntity
- V 1.1.0.0: Removed the short options (-r + -g + -s + -i) for the direct genotype data input. Also improved the trident input package and genotype data parsing by making pointless no-input situations impossible
- V 1.0.1.1: Output directories in fetch and genoconvert are now created if they don't exist
- V 1.0.1.0: Allowing flexible input of entity lists in fetch and forge
- V 1.0.0.2: Switched to GHC 8.10.7 and Stackage lts-18.28
- V 1.0.0.1: Fixed memory leak in genoconvert
- V 1.0.0.0: Enabled logging with the co-log library
- V 0.29.1: JSON support for entities
- V 0.29.0: Added a simpler input interface for unpackaged genotype data and an option to set the output path of genoconvert explicitly
- V 0.28.0: Added direct interaction with genotype data files (not packaged in a Poseidon package) for genoconvert and forge
- V 0.27.2: Allow forge lists to be empty, thus triggering forging all packages
- V 0.27.1: Added a file existence check for the README and CHANGELOG files in the package reading process
- V 0.27.0: Improved EntitiesList parsing in Forge and Fetch 
- V 0.26.4: Replaced special characters in the validate subcommand report message
- V 0.26.3: Added an option --ignorePoseidonVersion to the update subcommand to allow updating packages that are outdated by Poseidon version. Poseidon versions are not ignored by default any more, thus reversing a change introduced in 0.26.1.
- V 0.26.2: Added a check to prevent an empty output package name in the init and forge subcommands
- V 0.26.1: Added an option to ignore a package's Poseidon version when reading it and activated that by default for the update subcommand
- V 0.26.0: Updated the library to Poseidon v2.5. This means a number of (breaking) changes in the structure of .janno files
- V 0.25.0: Moved fstats command into new tool `xerxes` provided by github package poseidon-analysis-hs in the same organisation
- V 0.24.4: Switched off geno-check upon server start
- V 0.24.3: Incongruent SNPs are now skipped, with an optional warning
- V 0.24.2: Better error messages for broken .janno files
- V 0.24.1: Added the subcommand summarize as a synonym for summarise to trident
- V 0.24.0: Made entities parsing in forgeFiles much more powerful, adding exclusion of entities and comments. The changes should be fully backwards compatible
- V 0.23.1: Cleaned up reduncy genotype checking in validate
- V 0.23.0: Added a feature to select SNPs during forge
- V 0.22.0: Added a --minimal option for init and forge to create minimal packages without .janno and .bib (e.g. in automatic pipelines)
- V 0.21.3: Added a column name suggestion mechanism to the .janno file reading procedure
- V 0.21.2: Made trident survey more useful
- V 0.21.1: Simplified package creation in init and forge by enabling creation of deeper paths and by making the output package name argument optional
- V 0.21.0: Added a poseidonVersion pre-parsing check in the reading pipeline, which strictly excludes packages with missing or wrong version
- V 0.20.1: Updated poseidon-http-server with new APIs and updated previous APIs
- V 0.20.0: New forging algorithm, much faster, and new option --no-extract in forge. Also new minimal package template
- V 0.19.0: Replaced trident checksumupdate with the much more powerful trident update
- V 0.18.2: Added a golden test feature to make sure code changes do not accidentally modify the output of trident modules
- V 0.18.1: Removes Pandoc-dependency by implementing a custom bibtex-parser
- V 0.18.0: checksumupdate now also increments version numbers and updates lastModified fields
- V 0.17.4: Fixed a critical bug in janno file encoding
- V 0.17.3: Fixed all issues flagged by the --pedantic compiler setting
- V 0.17.2: A better internal configuration solution for readPoseidonPackage(Collection)
- V 0.17.1: Made snpSet non-mandatory to keep backwards-compatibility
- V 0.17.0: Added and changed fields in the POSEIDON.yml and .janno file data types as defined in Poseidon V 2.3.1
- V 0.16.0: Added a verbose switch to the package reading functions. It's only available with validate (--verbose) to show all sorts of additional output, at the moment only unspecified and missing janno columns
- V 0.15.2: Better handling of individuals linked to multiple groups/populations in list
- V 0.15.1: Completed the task in 0.14.2 with a newtype JannoSex to enable a custom Show action
- V 0.15.0: Introduced genotype data structure validation on the first 100 SNPs for the package reading process
- V 0.14.3: Small change in how progress indicators for reading/downloading packages and processing SNPs are printed. This should improve the output in cli-enviroments without the ability to overwrite already printed output
- V 0.14.2: Modified show instances of multiple janno column types and fixed output of list
- V 0.14.1: added more helpful error messages to forge
- V 0.14.0: Multiple minor changes: allowed multiple forgeStrings/fetchStrings and forgeFiles/fetchFiles, added readmeFile and changelogFile to the package data structures, relaxed duplicate check in forge to only stop if there is an overlap within the specific selection relevant for the new package
- V 0.13.1: added /server_version API and changed server behaviour to only zip files when genotype data is not ignored
- V 0.13.0: Renamed the update module to checksumupdate, allowed trident to ignore duplicate individuals for some inspection modules, switched to Unix file endings for janno file encoding
- V 0.12.0: List can now also display janno columns with the -j option for the --individuals case
- V 0.11.0: Added the module genoconvert to automatically switch the genotype data format in packages
- V 0.10.0: List now has --remote option to view packages, groups and individuals on a remote server
- V 0.9.0: Plink output now supported in forge.
- V 0.8.0: Forge now has new option --intersect to control merging behaviour
- V 0.7.3: Enabled the validate module to handle duplicated packages
- V 0.7.2: Turned off checksum validation for every module but validate
- V 0.7.1: Added a check for ID duplicates when reading package collections
- V 0.7.0: Made janno reading a lot more flexible
- V 0.6.0: Added the /individuals_all API to the webserver
- V 0.5.3: Replaced the .csl data-file setup for bibtex parsing with an in-code solution to solve a related issue with the binary executables
- V 0.5.2: Fixed a bug that prevented fetch from running after an interrupted run
- V 0.5.1: Added --downloadAll option to fetch
- V 0.5.0: Added fetch command to download data from a poseidon server
- ...
- V 0.2.2: Various new commands and rename executable to trident.
- V 0.2.1: Added option to read F-Statistics by file.
- V 0.2.0: List command and Fstat commands seem to work correctly. Testing needed.
- V 0.1.0: List command and Fstat commands work in early tests.
- V 0.0.1: First working command line utility, poseidon summary<|MERGE_RESOLUTION|>--- conflicted
+++ resolved
@@ -1,10 +1,7 @@
-<<<<<<< HEAD
 - V 1.5.7.3:
     - Allowed `0` in the `Nr_SNPs` .janno column.
-=======
 - V 1.5.7.2: 
     - Fixed a bug introduced in Version 1.5.5.0, where input using option "-p" (for example in init) would not behave correctly if input files have multiple file endings, separated by dots.
->>>>>>> d4d4e7f4
 - V 1.5.7.1:
     - Fixed a bug in the .janno reading triggered by trailing `à` characters and caused by premature whitespace trimming.
     - Removed the hacky `removeNoBreakSpace` function from the .janno reading pipeline. It is not necessary any more.
