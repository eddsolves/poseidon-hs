name:                poseidon-hs
version:             1.2.0.1
synopsis:            A package with tools for working with Poseidon Genotype Data
description:         The tools in this package read and analyse Poseidon-formatted genotype databases, a modular system for storing genotype data from thousands of individuals.
license:             MIT
license-file:        LICENSE
author:              Stephan Schiffels, Clemens Schmid
maintainer:          stephan.schiffels@mac.com
category:            Bioinformatics
build-type:          Simple
cabal-version:       >=1.10
extra-source-files:  README.md,
                     CHANGELOG.md

library
    exposed-modules:    Poseidon.Package, Poseidon.GenotypeData, Poseidon.BibFile, Poseidon.Janno,
                        Poseidon.EntitiesList, Poseidon.MathHelpers, Poseidon.SecondaryTypes,
<<<<<<< HEAD
                        Poseidon.PoseidonVersion, Poseidon.SequencingSource, Poseidon.Snapshot,
                        Poseidon.CLI.List, Poseidon.CLI.Snapshot,
=======
                        Poseidon.PoseidonVersion,
                        Poseidon.CLI.List, Poseidon.CLI.Serve,
>>>>>>> 1a4bb1d3
                        Poseidon.CLI.Summarise, Poseidon.CLI.Validate, Poseidon.Utils,
                        Poseidon.CLI.Survey, Poseidon.CLI.Forge, Poseidon.CLI.Init,
                        Poseidon.CLI.Update, Poseidon.CLI.Fetch, Poseidon.CLI.Genoconvert,
                        Poseidon.CLI.OptparseApplicativeParsers
    other-modules:      Paths_poseidon_hs
    hs-source-dirs:     src
    build-depends:      base >= 4.7 && < 5, sequence-formats>=1.6.1, text, time, pipes-safe,
                        exceptions, pipes, bytestring, filepath, yaml, aeson, directory, parsec,
<<<<<<< HEAD
                        vector, pipes-ordered-zip, table-layout, mtl, githash,
                        cassava, pureMD5,
=======
                        vector, pipes-ordered-zip, table-layout, mtl, split, warp, warp-tls, wai-cors,
                        scotty, cassava, pureMD5, wai,
>>>>>>> 1a4bb1d3
                        http-conduit, conduit, http-types, zip-archive,
                        unordered-containers, network-uri, optparse-applicative, co-log, regex-tdfa,
                        scientific, country, generics-sop, containers
    default-language:   Haskell2010

executable trident
    main-is:            Main-trident.hs
    hs-source-dirs:     src-executables
    build-depends:      base, poseidon-hs, optparse-applicative, sequence-formats>=1.6.1, bytestring,
                        filepath, co-log
    other-modules:      Paths_poseidon_hs
    default-language:   Haskell2010

Test-Suite poseidon-tools-tests
    type:               exitcode-stdio-1.0
    main-is:            Spec.hs
    hs-source-dirs:     test
    build-depends:      base, hspec, poseidon-hs, bytestring, aeson,
                        raw-strings-qq, yaml, time, vector,
                        text, QuickCheck, directory, sequence-formats,
                        filepath, pipes, pipes-safe, pipes-ordered-zip,
                        unordered-containers, cassava
    other-modules:      Poseidon.PackageSpec, Poseidon.JannoSpec,
                        Poseidon.BibFileSpec, Poseidon.MathHelpersSpec,
                        Poseidon.SummariseSpec, Poseidon.SurveySpec, Poseidon.GenotypeDataSpec,
                        Poseidon.EntitiesListSpec, PoseidonGoldenTests.GoldenTestsValidateChecksumsSpec,
                        PoseidonGoldenTests.GoldenTestsRunCommands, Poseidon.SequencingSourceSpec,
                        Poseidon.SnapshotSpec
  default-language:     Haskell2010

executable poseidon-devtools
    main-is:            Main-devtools.hs
    hs-source-dirs:     test, src-executables
    build-depends:      base, poseidon-hs, optparse-applicative, directory,
                        filepath, text, unordered-containers, bytestring,
                        sequence-formats
    other-modules:      Paths_poseidon_hs, PoseidonGoldenTests.GoldenTestsRunCommands
    default-language:   Haskell2010<|MERGE_RESOLUTION|>--- conflicted
+++ resolved
@@ -15,13 +15,8 @@
 library
     exposed-modules:    Poseidon.Package, Poseidon.GenotypeData, Poseidon.BibFile, Poseidon.Janno,
                         Poseidon.EntitiesList, Poseidon.MathHelpers, Poseidon.SecondaryTypes,
-<<<<<<< HEAD
                         Poseidon.PoseidonVersion, Poseidon.SequencingSource, Poseidon.Snapshot,
-                        Poseidon.CLI.List, Poseidon.CLI.Snapshot,
-=======
-                        Poseidon.PoseidonVersion,
-                        Poseidon.CLI.List, Poseidon.CLI.Serve,
->>>>>>> 1a4bb1d3
+                        Poseidon.CLI.List, Poseidon.CLI.Snapshot, Poseidon.CLI.Serve,
                         Poseidon.CLI.Summarise, Poseidon.CLI.Validate, Poseidon.Utils,
                         Poseidon.CLI.Survey, Poseidon.CLI.Forge, Poseidon.CLI.Init,
                         Poseidon.CLI.Update, Poseidon.CLI.Fetch, Poseidon.CLI.Genoconvert,
@@ -30,13 +25,8 @@
     hs-source-dirs:     src
     build-depends:      base >= 4.7 && < 5, sequence-formats>=1.6.1, text, time, pipes-safe,
                         exceptions, pipes, bytestring, filepath, yaml, aeson, directory, parsec,
-<<<<<<< HEAD
-                        vector, pipes-ordered-zip, table-layout, mtl, githash,
-                        cassava, pureMD5,
-=======
                         vector, pipes-ordered-zip, table-layout, mtl, split, warp, warp-tls, wai-cors,
-                        scotty, cassava, pureMD5, wai,
->>>>>>> 1a4bb1d3
+                        scotty, cassava, pureMD5, wai, githash,
                         http-conduit, conduit, http-types, zip-archive,
                         unordered-containers, network-uri, optparse-applicative, co-log, regex-tdfa,
                         scientific, country, generics-sop, containers
@@ -63,7 +53,10 @@
                         Poseidon.BibFileSpec, Poseidon.MathHelpersSpec,
                         Poseidon.SummariseSpec, Poseidon.SurveySpec, Poseidon.GenotypeDataSpec,
                         Poseidon.EntitiesListSpec, PoseidonGoldenTests.GoldenTestsValidateChecksumsSpec,
-                        PoseidonGoldenTests.GoldenTestsRunCommands, Poseidon.SequencingSourceSpec,
+                        PoseidonGoldenTests.GoldenTestsRunCommands, Poseidon.
+                        
+                        
+                        Spec,
                         Poseidon.SnapshotSpec
   default-language:     Haskell2010
 
