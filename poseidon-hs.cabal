--- conflicted
+++ resolved
@@ -1,10 +1,6 @@
 name:                poseidon-hs
 version:             1.5.3.0
-<<<<<<< HEAD
-synopsis:            A package with tools for working with Poseidon Genotype Data
-=======
 synopsis:            A package with tools for working with Poseidon genotype data
->>>>>>> e8ff841e
 description:         The tools in this package read and analyse Poseidon-formatted genotype databases, a modular system for storing genotype data from thousands of individuals.
 license:             MIT
 license-file:        LICENSE
