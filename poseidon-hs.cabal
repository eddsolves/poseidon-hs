--- conflicted
+++ resolved
@@ -1,9 +1,5 @@
 name:                poseidon-hs
-<<<<<<< HEAD
-version:             1.4.1.0
-=======
-version:             1.5.0.1
->>>>>>> 466870a0
+version:             1.5.1.0
 synopsis:            A package with tools for working with Poseidon Genotype Data
 description:         The tools in this package read and analyse Poseidon-formatted genotype databases, a modular system for storing genotype data from thousands of individuals.
 license:             MIT
