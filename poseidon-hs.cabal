--- conflicted
+++ resolved
@@ -51,12 +51,8 @@
                         raw-strings-qq, yaml, time, vector,
                         text, QuickCheck, directory, sequence-formats,
                         filepath, pipes, pipes-safe, pipes-ordered-zip,
-<<<<<<< HEAD
-                        unordered-containers, cassava, containers, process, country
-=======
-                        unordered-containers, cassava, containers, process,
+                        unordered-containers, cassava, containers, process, country,
                         optparse-applicative
->>>>>>> 5306ba0a
     other-modules:      Poseidon.PackageSpec, Poseidon.JannoSpec,
                         Poseidon.BibFileSpec, Poseidon.MathHelpersSpec, Poseidon.JannocoalesceSpec,
                         Poseidon.SummariseSpec, Poseidon.SurveySpec, Poseidon.GenotypeDataSpec,
