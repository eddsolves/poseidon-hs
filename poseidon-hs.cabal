name:                poseidon-hs
version:             0.18.1
synopsis:            A package with tools for working with Poseidon Genotype Data
description:         The tools in this package read and analyse Poseidon-formatted genotype databases, a modular system for storing genotype data from thousands of individuals.
license:             MIT
license-file:        LICENSE
author:              Stephan Schiffels
maintainer:          stephan.schiffels@mac.com
category:            Bioinformatics
build-type:          Simple
cabal-version:       >=1.10
extra-source-files:  README.md,
                     CHANGELOG.md

library
    exposed-modules:    Poseidon.Package, Poseidon.GenotypeData, Poseidon.BibFile, Poseidon.Janno,
                        Poseidon.EntitiesList, Poseidon.MathHelpers
                        Poseidon.CLI.FStats, Poseidon.CLI.List, 
                        Poseidon.CLI.Summarise, Poseidon.CLI.Validate, Poseidon.Utils,
                        Poseidon.CLI.Survey, Poseidon.CLI.Forge, Poseidon.CLI.Init,
                        Poseidon.CLI.Checksumupdate, Poseidon.CLI.Fetch, Poseidon.CLI.Genoconvert
    other-modules:      Paths_poseidon_hs
    hs-source-dirs:     src
    build-depends:      base >= 4.7 && < 5, sequence-formats>=1.6.1, text, time, pipes-safe,
                        exceptions, pipes, bytestring, filepath, yaml, aeson, directory, parsec,
                        vector, foldl, pipes-ordered-zip, pipes-group, table-layout, lens-family,
                        cassava, ansi-terminal, pureMD5,
                        yaml-pretty-extras, http-conduit, conduit, http-types, zip-archive,
                        unordered-containers, network-uri
    default-language:   Haskell2010

executable trident
    main-is:            Main-trident.hs
    hs-source-dirs:     src-executables
    build-depends:      base, poseidon-hs, optparse-applicative, sequence-formats>=1.6.1, bytestring
    other-modules:      Paths_poseidon_hs
    default-language:   Haskell2010

executable poseidon-http-server
    main-is:            Main-server.hs
    hs-source-dirs:     src-executables
    build-depends:      base, poseidon-hs, optparse-applicative, scotty, text, aeson, time, zip-archive,
                        bytestring, filepath, directory, time, wai-cors, warp, warp-tls, hslogger
    other-modules:      Paths_poseidon_hs
    default-language:   Haskell2010

Test-Suite poseidon-tools-tests
  type:                exitcode-stdio-1.0
  main-is:             Spec.hs
  hs-source-dirs:      test
  build-depends:       base, hspec, poseidon-hs, bytestring,
<<<<<<< HEAD
                       raw-strings-qq, yaml, time, transformers,
                       pandoc-citeproc, text, QuickCheck, directory,
                       filepath
=======
                       raw-strings-qq, yaml, time,
                       text, QuickCheck
>>>>>>> 8c53cc48
  other-modules:       Poseidon.PackageSpec, Poseidon.FStatsSpec, Poseidon.JannoSpec,
                       Poseidon.BibFileSpec, Poseidon.ForgeSpec, Poseidon.MathHelpersSpec,
                       Poseidon.SummariseSpec, Poseidon.SurveySpec, Poseidon.GenotypeDataSpec,
                       Poseidon.GoldenTestsValidateChecksumsSpec, Poseidon.GoldenTestsRunCommands
  default-language:    Haskell2010

executable poseidon-devtools
    main-is:            Main-devtools.hs
    hs-source-dirs:     test, src-executables
    build-depends:      base, poseidon-hs, optparse-applicative, directory,
                        filepath
    other-modules:      Paths_poseidon_hs, Poseidon.GoldenTestsRunCommands
    default-language:   Haskell2010<|MERGE_RESOLUTION|>--- conflicted
+++ resolved
@@ -49,14 +49,9 @@
   main-is:             Spec.hs
   hs-source-dirs:      test
   build-depends:       base, hspec, poseidon-hs, bytestring,
-<<<<<<< HEAD
                        raw-strings-qq, yaml, time, transformers,
                        pandoc-citeproc, text, QuickCheck, directory,
                        filepath
-=======
-                       raw-strings-qq, yaml, time,
-                       text, QuickCheck
->>>>>>> 8c53cc48
   other-modules:       Poseidon.PackageSpec, Poseidon.FStatsSpec, Poseidon.JannoSpec,
                        Poseidon.BibFileSpec, Poseidon.ForgeSpec, Poseidon.MathHelpersSpec,
                        Poseidon.SummariseSpec, Poseidon.SurveySpec, Poseidon.GenotypeDataSpec,
