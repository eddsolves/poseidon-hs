{-# LANGUAGE OverloadedStrings #-}

module Poseidon.CLI.Forge where

import           Poseidon.BibFile            (BibEntry (..), BibTeX,
                                              writeBibTeXFile)
import           Poseidon.EntityTypes        (EntityInput,
                                              PacNameAndVersion (..),
                                              PoseidonEntity (..),
                                              SignedEntity (..),
                                              checkIfAllEntitiesExist,
                                              isLatestInCollection,
                                              makePacNameAndVersion,
                                              readEntityInputs,
                                              resolveUniqueEntityIndices)
import           Poseidon.GenotypeData       (GenoDataSource (..),
                                              GenotypeDataSpec (..),
                                              GenotypeFileSpec (..),
                                              SNPSetSpec (..),
                                              printSNPCopyProgress,
                                              selectIndices, snpSetMergeList)
<<<<<<< HEAD
import           Poseidon.Janno              (JannoList (..), JannoRow (..),
                                              JannoRows (..), getMaybeJannoList,
                                              jannoRows2EigenstratIndEntries,
=======
import           Poseidon.Janno              (JannoRow (..), JannoRows (..),
                                              ListColumn (..),
                                              getMaybeListColumn,
>>>>>>> 683d3ce2
                                              writeJannoFile)
import           Poseidon.Package            (PackageReadOptions (..),
                                              PoseidonPackage (..),
                                              defaultPackageReadOptions,
                                              filterToRelevantPackages,
                                              getJointGenotypeData,
                                              getJointIndividualInfo,
                                              getJointJanno,
                                              makePseudoPackageFromGenotypeData,
                                              newMinimalPackageTemplate,
                                              newPackageTemplate,
                                              readPoseidonPackageCollection,
                                              writePoseidonPackage)
import           Poseidon.SequencingSource   (SeqSourceRow (..),
                                              SeqSourceRows (..),
                                              writeSeqSourceFile)
import           Poseidon.Utils              (PoseidonException (..),
                                              PoseidonIO, checkFile,
                                              determinePackageOutName,
                                              envErrorLength, envLogAction,
                                              logInfo, logWarning, uniqueRO)

import           Control.Exception           (catch, throwIO)
import           Control.Monad               (filterM, forM, forM_, unless,
                                              when)
import           Data.List                   (intercalate, nub)
import           Data.Maybe                  (mapMaybe)
import           Data.Time                   (getCurrentTime)
import qualified Data.Vector                 as V
import qualified Data.Vector.Unboxed         as VU
import qualified Data.Vector.Unboxed.Mutable as VUM
import           Pipes                       (MonadIO (liftIO), cat, (>->))
import qualified Pipes.Prelude               as P
import           Pipes.Safe                  (SafeT, runSafeT)
import           Poseidon.ColumnTypes        (JannoNrSNPs (..))
import           SequenceFormats.Eigenstrat  (EigenstratSnpEntry (..),
                                              GenoEntry (..), GenoLine,
                                              writeEigenstrat)
import           SequenceFormats.Plink       (PlinkPopNameMode,
                                              eigenstratInd2PlinkFam,
                                              writePlink)
import           System.Directory            (copyFile,
                                              createDirectoryIfMissing)
import           System.FilePath             (dropTrailingPathSeparator, (<.>),
                                              (</>))

-- | A datatype representing command line options for the survey command
data ForgeOptions = ForgeOptions
    { _forgeGenoSources        :: [GenoDataSource]
    -- Empty list = forge all packages
    , _forgeEntityInput        :: [EntityInput SignedEntity] -- Empty list = forge all packages
    , _forgeSnpFile            :: Maybe FilePath
    , _forgeIntersect          :: Bool
    , _forgeOutFormat          :: String
    , _forgeOutMode            :: ForgeOutMode
    , _forgeOutPacPath         :: FilePath
    , _forgeOutPacName         :: Maybe String
    , _forgePackageWise        :: Bool
    , _forgeOutputPlinkPopMode :: PlinkPopNameMode
    , _forgeOutputOrdered      :: Bool
    }

-- | Different output modes ordered from more minimal to more complete
data ForgeOutMode =
      GenoOut
    | MinimalOut
    | PreservePymlOut
    | NormalOut

preservePyml :: ForgeOutMode -> Bool
preservePyml PreservePymlOut = True
preservePyml _               = False

pacReadOpts :: PackageReadOptions
pacReadOpts = defaultPackageReadOptions {
      _readOptIgnoreChecksums  = True
    , _readOptIgnoreGeno       = False
    , _readOptGenoCheck        = True
    }

-- | The main function running the forge command
runForge :: ForgeOptions -> PoseidonIO ()
runForge (
    ForgeOptions genoSources
                 entityInputs maybeSnpFile intersect_
                 outFormat outMode outPathRaw maybeOutName
                 packageWise outPlinkPopMode
                 outputOrdered
    ) = do

    -- load packages --
    properPackages <- readPoseidonPackageCollection pacReadOpts $ [getPacBaseDir x | x@PacBaseDir {} <- genoSources]
    pseudoPackages <- mapM makePseudoPackageFromGenotypeData [getGenoDirect x | x@GenoDirect {} <- genoSources]
    logInfo $ "Unpackaged genotype data files loaded: " ++ show (length pseudoPackages)
    let allPackages = properPackages ++ pseudoPackages

    -- compile entities
    entitiesUser <- readEntityInputs entityInputs

    allLatestPackages <- filterM (isLatestInCollection allPackages) allPackages
    entities <- case entitiesUser of
        [] -> do
            logInfo "No requested entities. Implicitly forging all packages."
            return $ map (Include . Pac . makePacNameAndVersion) allLatestPackages
        (Include _:_) -> do
            return entitiesUser
        (Exclude _:_) -> do
            -- fill entitiesToInclude with all packages, if entitiesInput starts with an Exclude
            logInfo "forge entities begin with exclude, so implicitly adding all packages \
                \(latest versions) as includes before applying excludes."
            -- add all latest packages to the front of the list
            return $ map (Include . Pac . makePacNameAndVersion) allLatestPackages ++ entitiesUser
    logInfo $ "Forging with the following entity-list: " ++ (intercalate ", " . map show . take 10) entities ++
        if length entities > 10 then " and " ++ show (length entities - 10) ++ " more" else ""

    -- check if all entities can be found. This function reports an error and throws and exception
    getJointIndividualInfo allPackages >>= checkIfAllEntitiesExist entities
    -- determine relevant packages
    relevantPackages <- filterToRelevantPackages entities allPackages
    logInfo $ (show . length $ relevantPackages) ++ " packages contain data for this forging operation"
    when (null relevantPackages) $ liftIO $ throwIO PoseidonEmptyForgeException
    when (length relevantPackages > 1 && preservePyml outMode) $ liftIO $ throwIO PoseidonCantPreserveException

    -- get all individuals from the relevant packages
    indInfoCollection <- getJointIndividualInfo relevantPackages

    -- set entities to only packages, if --packagewise is set
    let relevantEntities =
            if packageWise
            then map (Include . Pac . makePacNameAndVersion) relevantPackages
            else entities

    -- determine indizes of relevant individuals
    relevantIndices <- resolveUniqueEntityIndices outputOrdered relevantEntities indInfoCollection

    -- collect data --
    -- janno
    let (JannoRows jannoRows) = getJointJanno relevantPackages
        newJanno@(JannoRows relevantJannoRows) = JannoRows $ map (jannoRows !!) relevantIndices

    -- seqSource
    let seqSourceRows = mconcat $ map posPacSeqSource relevantPackages
        relevantSeqSourceRows = filterSeqSourceRows newJanno seqSourceRows

    -- bib
    let bibEntries = uniqueRO $ concatMap posPacBib relevantPackages
        relevantBibEntries = filterBibEntries newJanno bibEntries

    -- create new package --
    let outPath = dropTrailingPathSeparator outPathRaw
    outName <- liftIO $ determinePackageOutName maybeOutName outPath
    -- create new directory
    logInfo $ "Writing to directory (will be created if missing): " ++ outPath
    liftIO $ createDirectoryIfMissing True outPath
    -- output warning if any snpSet is set to Other
    snpSetList <- fillMissingSnpSets relevantPackages
    let newSNPSet = case
            maybeSnpFile of
                Nothing -> snpSetMergeList snpSetList intersect_
                Just _  -> SNPSetOther
    -- compile genotype data structure
    genotypeFileData <- case outFormat of
            "EIGENSTRAT" -> return $
                GenotypeEigenstrat (outName <.> ".geno")  Nothing
                                   (outName <.> ".snp")  Nothing
                                   (outName <.> ".ind") Nothing
            "PLINK"      -> return $
                GenotypePlink      (outName <.> ".bed")  Nothing
                                   (outName <.> ".bim")  Nothing
                                   (outName <.> ".fam")  Nothing
            _  -> liftIO . throwIO $
                PoseidonGenericException ("Illegal outFormat " ++ outFormat ++ ". Only Outformats EIGENSTRAT or PLINK are allowed at the moment")
    let genotypeData = GenotypeDataSpec genotypeFileData (Just newSNPSet)

    -- assemble and write result depending on outMode --
    logInfo "Creating new package entity"
    let pacSource = head relevantPackages
    case outMode of
        GenoOut -> do
            _ <- compileGenotypeData outPath genotypeFileData relevantPackages relevantIndices
            return ()
        MinimalOut -> do
            pac <- newMinimalPackageTemplate outPath outName genotypeData
            writePoseidonYmlFile pac
            _ <- compileGenotypeData outPath genotypeFileData relevantPackages relevantIndices
            return ()
        PreservePymlOut -> do
            normalPac <- newPackageTemplate outPath outName genotypeData
                    (Just (Right newJanno)) relevantSeqSourceRows relevantBibEntries
            let pac = normalPac {
                    posPacNameAndVersion = (posPacNameAndVersion pacSource) {panavName = outName}
                ,   posPacDescription    = posPacDescription pacSource
                ,   posPacLastModified   = posPacLastModified pacSource
                ,   posPacContributor    = posPacContributor pacSource
                ,   posPacReadmeFile     = posPacReadmeFile pacSource
                ,   posPacChangelogFile  = posPacChangelogFile pacSource
                }
            writePoseidonYmlFile pac
            writeSSFile outPath outName relevantSeqSourceRows
            writeBibFile outPath outName relevantBibEntries
            copyREADMEFile outPath pacSource
            copyCHANGELOGFile outPath pacSource
            newNrSnps <- compileGenotypeData outPath genotypeFileData relevantPackages relevantIndices
            writingJannoFile outPath outName newNrSnps relevantJannoRows
        NormalOut  -> do
            pac <- newPackageTemplate outPath outName genotypeData
                    (Just (Right newJanno)) relevantSeqSourceRows relevantBibEntries
            writePoseidonYmlFile pac
            writeSSFile outPath outName relevantSeqSourceRows
            writeBibFile outPath outName relevantBibEntries
            newNrSnps <- compileGenotypeData outPath genotypeFileData relevantPackages relevantIndices
            writingJannoFile outPath outName newNrSnps relevantJannoRows

    where
        -- individual writer functions --
        writePoseidonYmlFile :: PoseidonPackage -> PoseidonIO ()
        writePoseidonYmlFile pac = do
            logInfo "Creating POSEIDON.yml"
            liftIO $ writePoseidonPackage pac
        writeSSFile :: FilePath -> String -> SeqSourceRows -> PoseidonIO ()
        writeSSFile outPath outName rows = do
            unless (null (getSeqSourceRowList rows)) $ do
                logInfo "Creating .ssf file"
                liftIO $ writeSeqSourceFile (outPath </> outName <.> "ssf") rows
        writeBibFile :: FilePath -> String -> BibTeX -> PoseidonIO ()
        writeBibFile outPath outName entries = do
            unless (null entries) $ do
                logInfo "Creating .bib file"
                liftIO $ writeBibTeXFile (outPath </> outName <.> "bib") entries
        copyREADMEFile :: FilePath -> PoseidonPackage -> PoseidonIO ()
        copyREADMEFile outPath pacSource = do
            case posPacReadmeFile pacSource of
                Nothing -> return ()
                (Just path) -> do
                    logInfo "Copying README file from source package"
                    let fullSourcePath = posPacBaseDir pacSource </> path
                    liftIO $ checkFile fullSourcePath Nothing
                    liftIO $ copyFile fullSourcePath $ outPath </> path
        copyCHANGELOGFile :: FilePath -> PoseidonPackage -> PoseidonIO ()
        copyCHANGELOGFile outPath pacSource = do
            case posPacChangelogFile pacSource of
                Nothing -> return ()
                (Just path) -> do
                    logInfo "Copying CHANGELOG file from source package"
                    let fullSourcePath = posPacBaseDir pacSource </> path
                    liftIO $ checkFile fullSourcePath Nothing
                    liftIO $ copyFile fullSourcePath $ outPath </> path
        compileGenotypeData :: FilePath -> GenotypeFileSpec -> [PoseidonPackage] -> [Int] ->  PoseidonIO (VUM.IOVector Int)
        compileGenotypeData outPath gFileSpec relevantPackages relevantIndices = do
            logInfo "Compiling genotype data"
            logInfo "Processing SNPs..."
            logA <- envLogAction
            currentTime <- liftIO getCurrentTime
            errLength <- envErrorLength
            newNrSNPs <- liftIO $ catch (
                runSafeT $ do
                    eigenstratProd <- getJointGenotypeData logA intersect_ relevantPackages maybeSnpFile
                    let eigenstratIndEntries = jannoRows2EigenstratIndEntries . getJointJanno $ relevantPackages
                    let newEigenstratIndEntries = map (eigenstratIndEntries !!) relevantIndices
                    let outConsumer = case gFileSpec of
                            GenotypeEigenstrat outG _ outS _ outI _ ->
                                writeEigenstrat (outPath </> outG) (outPath </> outS) (outPath </> outI) newEigenstratIndEntries
                            GenotypePlink      outG _ outS _ outI _ ->
                                writePlink      (outPath </> outG) (outPath </> outS) (outPath </> outI) (map (eigenstratInd2PlinkFam outPlinkPopMode) newEigenstratIndEntries)
                            _  -> liftIO . throwIO $
                                PoseidonGenericException "only Outformats EIGENSTRAT or PLINK are allowed at the moment"
                    let extractPipe = if packageWise then cat else P.map (selectIndices relevantIndices)
                    -- define main forge pipe including file output.
                    -- The final tee forwards the results to be used in the snpCounting-fold
                    let forgePipe = eigenstratProd >->
                            printSNPCopyProgress logA currentTime >->
                            extractPipe >->
                            P.tee outConsumer
                    let startAcc = liftIO $ VUM.replicate (length newEigenstratIndEntries) 0
                    P.foldM sumNonMissingSNPs startAcc return forgePipe
                ) (throwIO . PoseidonGenotypeExceptionForward errLength)
            logInfo "Done"
            return newNrSNPs
        writingJannoFile :: FilePath -> String -> VUM.MVector VUM.RealWorld Int -> [JannoRow] -> PoseidonIO ()
        writingJannoFile outPath outName newNrSNPs rows = do
            logInfo "Creating .janno file"
            snpList <- liftIO $ VU.freeze newNrSNPs
            let jannoRowsWithNewSNPNumbers =
                    zipWith (\x y -> x {jNrSNPs = Just (JannoNrSNPs y)}) rows (VU.toList snpList)
            liftIO $ writeJannoFile (outPath </> outName <.> "janno") (JannoRows jannoRowsWithNewSNPNumbers)

sumNonMissingSNPs :: VUM.IOVector Int -> (EigenstratSnpEntry, GenoLine) -> SafeT IO (VUM.IOVector Int)
sumNonMissingSNPs accumulator (_, geno) = do
    forM_ (zip (V.toList geno) [0..]) $ \(g, i) -> do
        let x = nonMissingToInt g
        VUM.modify accumulator (+x) i
    return accumulator
  where
    nonMissingToInt :: GenoEntry -> Int
    nonMissingToInt x
        | x == Missing = 0
        | otherwise = 1

filterSeqSourceRows :: JannoRows -> SeqSourceRows -> SeqSourceRows
filterSeqSourceRows (JannoRows jRows) (SeqSourceRows sRows) =
    let desiredPoseidonIDs = map jPoseidonID jRows
    in SeqSourceRows $ filter (hasAPoseidonID desiredPoseidonIDs) sRows
    where
        hasAPoseidonID :: [String] -> SeqSourceRow -> Bool
        hasAPoseidonID jIDs seqSourceRow =
            let sIDs = getMaybeListColumn $ sPoseidonID seqSourceRow
            in any (`elem` jIDs) sIDs

filterBibEntries :: JannoRows -> BibTeX -> BibTeX
filterBibEntries (JannoRows rows) references_ =
    let relevantPublications = map show . nub . concatMap getListColumn . mapMaybe jPublication $ rows
    in filter (\x-> bibEntryId x `elem` relevantPublications) references_

fillMissingSnpSets :: [PoseidonPackage] -> PoseidonIO [SNPSetSpec]
fillMissingSnpSets packages = forM packages $ \pac -> do
    let pac_ = posPacNameAndVersion pac
        maybeSnpSet = genotypeSnpSet . posPacGenotypeData $ pac
    case maybeSnpSet of
        Just s -> return s
        Nothing -> do
            logWarning $ "Warning for package " ++ show pac_ ++ ": field \"snpSet\" \
                \is not set. I will interpret this as \"snpSet: Other\""
            return SNPSetOther<|MERGE_RESOLUTION|>--- conflicted
+++ resolved
@@ -19,15 +19,9 @@
                                               SNPSetSpec (..),
                                               printSNPCopyProgress,
                                               selectIndices, snpSetMergeList)
-<<<<<<< HEAD
-import           Poseidon.Janno              (JannoList (..), JannoRow (..),
+import           Poseidon.Janno              (JannoRow (..), ListColumn (..),
                                               JannoRows (..), getMaybeJannoList,
                                               jannoRows2EigenstratIndEntries,
-=======
-import           Poseidon.Janno              (JannoRow (..), JannoRows (..),
-                                              ListColumn (..),
-                                              getMaybeListColumn,
->>>>>>> 683d3ce2
                                               writeJannoFile)
 import           Poseidon.Package            (PackageReadOptions (..),
                                               PoseidonPackage (..),
