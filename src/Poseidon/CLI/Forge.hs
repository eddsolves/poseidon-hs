--- conflicted
+++ resolved
@@ -1,45 +1,5 @@
 module Poseidon.CLI.Forge where
 
-<<<<<<< HEAD
-import           Poseidon.BibFile            (BibEntry (..), BibTeX,
-                                              writeBibTeXFile)
-import           Poseidon.EntitiesList       (EntitiesList, PoseidonEntity (..),
-                                              readEntitiesFromFile)
-import           Poseidon.GenotypeData       (GenotypeDataSpec (..),
-                                              GenotypeFormatSpec (..),
-                                              SNPSetSpec (..),
-                                              printSNPCopyProgress,
-                                              snpSetMergeList)
-import           Poseidon.Janno              (JannoList (..), JannoRow (..),
-                                              writeJannoFile)
-import           Poseidon.Package            (PackageReadOptions (..),
-                                              PoseidonPackage (..),
-                                              defaultPackageReadOptions,
-                                              getIndividuals,
-                                              getJointGenotypeData,
-                                              newPackageTemplate,
-                                              readPoseidonPackageCollection,
-                                              writePoseidonPackage)
-import           Poseidon.Utils              (PoseidonException (..))
-
-import           Control.Monad               (forM, unless, when, forM_)
-import           Data.List                   (intercalate, intersect, nub, (\\))
-import           Data.Maybe                  (catMaybes, mapMaybe)
-import qualified Data.Vector                 as V
-import qualified Data.Vector.Unboxed         as VU
-import qualified Data.Vector.Unboxed.Mutable as VUM
-import           Pipes                       (MonadIO (liftIO), (>->))
-import qualified Pipes.Prelude               as P
-import           Pipes.Safe                  (runSafeT, throwM, SafeT)
-import           SequenceFormats.Eigenstrat  (EigenstratIndEntry (..),
-                                              EigenstratSnpEntry (..),
-                                              GenoEntry (Missing), GenoLine,
-                                              writeEigenstrat)
-import           SequenceFormats.Plink       (writePlink)
-import           System.Directory            (createDirectory)
-import           System.FilePath             ((<.>), (</>))
-import           System.IO                   (hPutStrLn, stderr)
-=======
 import           Poseidon.BibFile           (writeBibTeXFile, BibTeX, BibEntry(..))
 import           Poseidon.EntitiesList      (EntitiesList,
                                              PoseidonEntity (..),
@@ -75,7 +35,6 @@
 import           System.Directory           (createDirectory)
 import           System.FilePath            ((<.>), (</>))
 import           System.IO                  (hPutStrLn, stderr)
->>>>>>> 1750d996
 
 -- | A datatype representing command line options for the survey command
 data ForgeOptions = ForgeOptions
@@ -166,7 +125,6 @@
                 GenotypeFormatEigenstrat -> writeEigenstrat outG outS outI newEigenstratIndEntries
                 GenotypeFormatPlink -> writePlink outG outS outI newEigenstratIndEntries
         liftIO $ hPutStrLn stderr "Processing SNPs..."
-<<<<<<< HEAD
 
         -- define main forge pipe including file output.
         -- The final tee forwards the results to be used in the snpCounting-fold
@@ -198,11 +156,6 @@
     nonMissingToInt x
         | x == Missing = 0
         | otherwise = 1
-=======
-        let extractPipe = if noExtract then cat else P.map (selectIndices indices)
-        runEffect $ eigenstratProd >-> printSNPCopyProgress >-> extractPipe >-> outConsumer
-        liftIO $ hPutStrLn stderr "Done"
->>>>>>> 1750d996
 
 checkIndividualsUniqueJanno :: [JannoRow] -> IO ()
 checkIndividualsUniqueJanno rows = do
