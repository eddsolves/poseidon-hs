--- conflicted
+++ resolved
@@ -226,55 +226,6 @@
             newNrSnps <- compileGenotypeData outPath (outInd, outSnp, outGeno) relevantPackages relevantIndices
             writingJannoFile outPath outName newNrSnps relevantJannoRows
 
-<<<<<<< HEAD
-    -- write new package to the file system --
-    -- POSEIDON.yml
-    unless onlyGeno $ do
-        logInfo "Creating POSEIDON.yml"
-        liftIO $ writePoseidonPackage pac
-    -- bib
-    unless (minimal || onlyGeno || null (getSeqSourceRowList relevantSeqSourceRows)) $ do
-        logInfo "Creating .ssf file"
-        liftIO $ writeSeqSourceFile (outPath </> outName <.> "ssf") relevantSeqSourceRows
-    -- bib
-    unless (minimal || onlyGeno || null relevantBibEntries) $ do
-        logInfo "Creating .bib file"
-        liftIO $ writeBibTeXFile (outPath </> outName <.> "bib") relevantBibEntries
-    -- genotype data
-    logInfo "Compiling genotype data"
-    logInfo "Processing SNPs..."
-    logA <- envLogAction
-    inPlinkPopMode <- envInputPlinkMode
-    currentTime <- liftIO getCurrentTime
-    errLength <- envErrorLength
-    newNrSNPs <- liftIO $ catch (
-        runSafeT $ do
-            (eigenstratIndEntries, eigenstratProd) <- getJointGenotypeData logA intersect_ inPlinkPopMode relevantPackages maybeSnpFile
-            let newEigenstratIndEntries = map (eigenstratIndEntries !!) relevantIndices
-            let (outG, outS, outI) = (outPath </> outGeno, outPath </> outSnp, outPath </> outInd)
-            let outConsumer = case outFormat of
-                    GenotypeFormatEigenstrat -> writeEigenstrat outG outS outI newEigenstratIndEntries
-                    GenotypeFormatPlink -> writePlink outG outS outI (map (eigenstratInd2PlinkFam outPlinkPopMode) newEigenstratIndEntries)
-            let extractPipe = if packageWise then cat else P.map (selectIndices relevantIndices)
-            -- define main forge pipe including file output.
-            -- The final tee forwards the results to be used in the snpCounting-fold
-            let forgePipe = eigenstratProd >->
-                    printSNPCopyProgress logA currentTime >->
-                    extractPipe >->
-                    P.tee outConsumer
-            let startAcc = liftIO $ VUM.replicate (length newEigenstratIndEntries) 0
-            P.foldM sumNonMissingSNPs startAcc return forgePipe
-        ) (throwIO . PoseidonGenotypeExceptionForward errLength)
-    logInfo "Done"
-    -- janno (with updated SNP numbers)
-    unless (minimal || onlyGeno) $ do
-        logInfo "Creating .janno file"
-        snpList <- liftIO $ VU.freeze newNrSNPs
-        let jannoRowsWithNewSNPNumbers = zipWith (\x y -> x {jNrSNPs = Just y})
-                                                relevantJannoRows
-                                                (VU.toList snpList)
-        liftIO $ writeJannoFile (outPath </> outName <.> "janno") (JannoRows jannoRowsWithNewSNPNumbers)
-=======
     where
         -- individual writer functions --
         writePoseidonYmlFile :: PoseidonPackage -> PoseidonIO ()
@@ -316,6 +267,7 @@
             logA <- envLogAction
             inPlinkPopMode <- envInputPlinkMode
             currentTime <- liftIO getCurrentTime
+            errLength <- envErrorLength
             newNrSNPs <- liftIO $ catch (
                 runSafeT $ do
                     (eigenstratIndEntries, eigenstratProd) <- getJointGenotypeData logA intersect_ inPlinkPopMode relevantPackages maybeSnpFile
@@ -333,7 +285,7 @@
                             P.tee outConsumer
                     let startAcc = liftIO $ VUM.replicate (length newEigenstratIndEntries) 0
                     P.foldM sumNonMissingSNPs startAcc return forgePipe
-                ) (throwIO . PoseidonGenotypeExceptionForward)
+                ) (throwIO . PoseidonGenotypeExceptionForward errLength)
             logInfo "Done"
             return newNrSNPs
         writingJannoFile :: FilePath -> String -> (VUM.MVector VUM.RealWorld Int) -> [JannoRow] -> PoseidonIO ()
@@ -343,7 +295,6 @@
             let jannoRowsWithNewSNPNumbers =
                     zipWith (\x y -> x {jNrSNPs = Just y}) rows (VU.toList snpList)
             liftIO $ writeJannoFile (outPath </> outName <.> "janno") (JannoRows jannoRowsWithNewSNPNumbers)
->>>>>>> e8ff841e
 
 sumNonMissingSNPs :: VUM.IOVector Int -> (EigenstratSnpEntry, GenoLine) -> SafeT IO (VUM.IOVector Int)
 sumNonMissingSNPs accumulator (_, geno) = do
