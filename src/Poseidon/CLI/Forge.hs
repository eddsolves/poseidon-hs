{-# LANGUAGE OverloadedStrings #-}

module Poseidon.CLI.Forge where

import           Poseidon.BibFile            (BibEntry (..), BibTeX,
                                              writeBibTeXFile)
import           Poseidon.EntitiesList       (EntityInput, PoseidonEntity (..),
                                              PoseidonIndividual (..),
                                              SignedEntity (..),
                                              filterRelevantPackages,
                                              findNonExistentEntities,
                                              readEntityInputs,
                                              resolveEntityIndices)
import           Poseidon.GenotypeData       (GenoDataSource (..),
                                              GenotypeDataSpec (..),
                                              GenotypeFormatSpec (..),
                                              SNPSetSpec (..),
                                              printSNPCopyProgress,
                                              selectIndices, snpSetMergeList)
import           Poseidon.Janno              (JannoList (..), JannoRow (..),
                                              writeJannoFile)
import           Poseidon.Package            (PackageReadOptions (..),
                                              PoseidonPackage (..),
                                              defaultPackageReadOptions,
                                              getJointGenotypeData,
                                              getJointIndividualInfo,
                                              getJointJanno,
                                              makePseudoPackageFromGenotypeData,
                                              newMinimalPackageTemplate,
                                              newPackageTemplate,
                                              readPoseidonPackageCollection,
                                              writePoseidonPackage)
import           Poseidon.SecondaryTypes     (IndividualInfo (..))
import           Poseidon.Utils              (PoseidonException (..),
                                              PoseidonLogIO,
                                              determinePackageOutName, logError,
                                              logInfo, logWarning)

import           Control.Exception           (catch, throwIO)
import           Control.Monad               (forM, forM_, unless, when)
import           Control.Monad.Reader        (ask)
import           Data.List                   (intercalate, nub)
import           Data.Maybe                  (mapMaybe)
import           Data.Time                   (getCurrentTime)
import qualified Data.Vector                 as V
import qualified Data.Vector.Unboxed         as VU
import qualified Data.Vector.Unboxed.Mutable as VUM
import           Pipes                       (MonadIO (liftIO), cat, (>->))
import qualified Pipes.Prelude               as P
import           Pipes.Safe                  (SafeT, runSafeT)
import           SequenceFormats.Eigenstrat  (EigenstratSnpEntry (..),
                                              GenoEntry (..), GenoLine,
                                              writeEigenstrat)
import           SequenceFormats.Plink       (writePlink, PlinkPopNameMode, eigenstratInd2PlinkFam)
import           System.Directory            (createDirectoryIfMissing)
import           System.FilePath             (dropTrailingPathSeparator, (<.>),
                                              (</>))

-- | A datatype representing command line options for the survey command
data ForgeOptions = ForgeOptions
    { _forgeGenoSources  :: [GenoDataSource]
    -- Empty list = forge all packages
<<<<<<< HEAD
    , _forgeEntityInput  :: [EntityInput SignedEntity] -- Empty list = forge all packages
    , _forgeSnpFile      :: Maybe FilePath
    , _forgeIntersect    :: Bool
    , _forgeOutFormat    :: GenotypeFormatSpec
    , _forgeOutMinimal   :: Bool
    , _forgeOutOnlyGeno  :: Bool
    , _forgeOutPacPath   :: FilePath
    , _forgeOutPacName   :: Maybe String
    , _forgeNoExtract    :: Bool
    , _forgePlinkPopMode :: PlinkPopNameMode
=======
    , _forgeEntityInput :: [EntityInput SignedEntity] -- Empty list = forge all packages
    , _forgeSnpFile     :: Maybe FilePath
    , _forgeIntersect   :: Bool
    , _forgeOutFormat   :: GenotypeFormatSpec
    , _forgeOutMinimal  :: Bool
    , _forgeOutOnlyGeno :: Bool
    , _forgeOutPacPath  :: FilePath
    , _forgeOutPacName  :: Maybe String
    , _forgePackageWise :: Bool
    }

pacReadOpts :: PackageReadOptions
pacReadOpts = defaultPackageReadOptions {
      _readOptStopOnDuplicates = False
    , _readOptIgnoreChecksums  = True
    , _readOptIgnoreGeno       = False
    , _readOptGenoCheck        = True
>>>>>>> ac9a780a
    }

-- | The main function running the forge command
runForge :: ForgeOptions -> PoseidonLogIO ()
runForge (
    ForgeOptions genoSources
                 entityInputs maybeSnpFile intersect_
                 outFormat minimal onlyGeno outPathRaw maybeOutName
<<<<<<< HEAD
                 noExtract plinkPopMode
=======
                 packageWise
>>>>>>> ac9a780a
    ) = do

    let pacReadOpts = defaultPackageReadOptions {
          _readOptStopOnDuplicates = False
        , _readOptIgnoreChecksums  = True
        , _readOptIgnoreGeno       = False
        , _readOptGenoCheck        = True
        , _readOptPlinkPopMode     = plinkPopMode
        }


    -- load packages --
    properPackages <- readPoseidonPackageCollection pacReadOpts $ [getPacBaseDirs x | x@PacBaseDir {} <- genoSources]
    pseudoPackages <- liftIO . forM [getGenoDirect x | x@GenoDirect {} <- genoSources] $ \gd ->
        makePseudoPackageFromGenotypeData gd plinkPopMode
    logInfo $ "Unpackaged genotype data files loaded: " ++ show (length pseudoPackages)
    let allPackages = properPackages ++ pseudoPackages

    -- compile entities
    entitiesUser <- readEntityInputs entityInputs

    entities <- case entitiesUser of
        [] -> do
            logInfo "No requested entities. Implicitly forging all packages."
            return $ map (Include . Pac . posPacTitle) allPackages
        (Include _:_) -> do
            return entitiesUser
        (Exclude _:_) -> do
            -- fill entitiesToInclude with all packages, if entitiesInput starts with an Exclude
            logInfo "forge entities begin with exclude, so implicitly adding all packages as includes before \
                \applying excludes."
            return $ map (Include . Pac . posPacTitle) allPackages ++ entitiesUser -- add all Packages to the front of the list
    logInfo $ "Forging with the following entity-list: " ++ (intercalate ", " . map show . take 10) entities ++
        if length entities > 10 then " and " ++ show (length entities - 10) ++ " more" else ""

    -- check for entities that do not exist in this dataset
    let nonExistentEntities = findNonExistentEntities entities . getJointIndividualInfo $ allPackages
    unless (null nonExistentEntities) $
        logWarning $ "Detected entities that do not exist in the dataset. They will be ignored: " ++
            intercalate ", " (map show nonExistentEntities)

    -- determine relevant packages
    let relevantPackages = filterRelevantPackages entities allPackages
    logInfo $ (show . length $ relevantPackages) ++ " packages contain data for this forging operation"
    when (null relevantPackages) $ liftIO $ throwIO PoseidonEmptyForgeException

    -- get all individuals from the relevant packages
    let allInds = getJointIndividualInfo relevantPackages

    -- set entities to only packages, if --packagewise is set
    let relevantEntities =
            if packageWise
            then map (Include . Pac . posPacTitle) relevantPackages
            else entities

    -- determine indizes of relevant individuals and resolve duplicates
    let (unresolvedDuplicatedInds, relevantIndices) = resolveEntityIndices relevantEntities allInds

    -- check if there still are duplicates and if yes, then stop
    unless (null unresolvedDuplicatedInds) $ do
        logError "There are duplicated individuals, but forge does not allow that"
        logError "Please specify in your --forgeString or --forgeFile:"
        mapM_ (\(_,i@(IndividualInfo n _ _),_) -> logError $ show (SimpleInd n) ++ " -> " ++ show (SpecificInd i)) $ concat unresolvedDuplicatedInds
        liftIO $ throwIO $ PoseidonForgeEntitiesException "Unresolved duplicated individuals"

    -- collect data --
    -- janno
    let jannoRows = getJointJanno relevantPackages
        relevantJannoRows = map (jannoRows !!) relevantIndices

    -- bib
    let bibEntries = concatMap posPacBib relevantPackages
        relevantBibEntries = filterBibEntries relevantJannoRows bibEntries

    -- create new package --
    let outPath = dropTrailingPathSeparator outPathRaw
    outName <- liftIO $ determinePackageOutName maybeOutName outPath
    -- create new directory
    logInfo $ "Writing to directory (will be created if missing): " ++ outPath
    liftIO $ createDirectoryIfMissing True outPath
    -- compile genotype data structure
    let [outInd, outSnp, outGeno] = case outFormat of
            GenotypeFormatEigenstrat -> [outName <.> ".ind", outName <.> ".snp", outName <.> ".geno"]
            GenotypeFormatPlink -> [outName <.> ".fam", outName <.> ".bim", outName <.> ".bed"]
    -- output warning if any snpSet is set to Other
    snpSetList <- fillMissingSnpSets relevantPackages
    let newSNPSet = case
            maybeSnpFile of
                Nothing -> snpSetMergeList snpSetList intersect_
                Just _  -> SNPSetOther
    let genotypeData = GenotypeDataSpec outFormat outGeno Nothing outSnp Nothing outInd Nothing (Just newSNPSet)
    -- create package
    logInfo "Creating new package entity"
    pac <- if minimal
           then return $ newMinimalPackageTemplate outPath outName genotypeData
           else liftIO $ newPackageTemplate outPath outName genotypeData (Just (Right relevantJannoRows)) relevantBibEntries

    -- write new package to the file system --
    -- POSEIDON.yml
    unless onlyGeno $ do
        logInfo "Creating POSEIDON.yml"
        liftIO $ writePoseidonPackage pac
    -- bib
    unless (minimal || onlyGeno || null relevantBibEntries) $ do
        logInfo "Creating .bib file"
        liftIO $ writeBibTeXFile (outPath </> outName <.> "bib") relevantBibEntries
    -- genotype data
    logInfo "Compiling genotype data"
    logInfo "Processing SNPs..."
    logEnv <- ask
    currentTime <- liftIO getCurrentTime
    newNrSNPs <- liftIO $ catch (
        runSafeT $ do
<<<<<<< HEAD
            (eigenstratIndEntries, eigenstratProd) <- getJointGenotypeData logEnv intersect_ plinkPopMode relevantPackages maybeSnpFile
            let eigenstratIndEntriesV = eigenstratIndEntries
            let newEigenstratIndEntries = map (eigenstratIndEntriesV !!) relevantIndices
=======
            (eigenstratIndEntries, eigenstratProd) <- getJointGenotypeData logEnv intersect_ relevantPackages maybeSnpFile
            let newEigenstratIndEntries = map (eigenstratIndEntries !!) relevantIndices
>>>>>>> ac9a780a

            let [outG, outS, outI] = map (outPath </>) [outGeno, outSnp, outInd]
            let outConsumer = case outFormat of
                    GenotypeFormatEigenstrat -> writeEigenstrat outG outS outI newEigenstratIndEntries
<<<<<<< HEAD
                    GenotypeFormatPlink -> writePlink outG outS outI (map (eigenstratInd2PlinkFam plinkPopMode) newEigenstratIndEntries)
            let extractPipe = if noExtract then cat else P.map (selectIndices relevantIndices)
=======
                    GenotypeFormatPlink -> writePlink outG outS outI newEigenstratIndEntries
            let extractPipe = if packageWise then cat else P.map (selectIndices relevantIndices)
>>>>>>> ac9a780a
            -- define main forge pipe including file output.
            -- The final tee forwards the results to be used in the snpCounting-fold
            let forgePipe = eigenstratProd >->
                    printSNPCopyProgress logEnv currentTime >->
                    extractPipe >->
                    P.tee outConsumer
            let startAcc = liftIO $ VUM.replicate (length newEigenstratIndEntries) 0
            P.foldM sumNonMissingSNPs startAcc return forgePipe
        ) (throwIO . PoseidonGenotypeExceptionForward)
    logInfo "Done"
    -- janno (with updated SNP numbers)
    unless (minimal || onlyGeno) $ do
        logInfo "Creating .janno file"
        snpList <- liftIO $ VU.freeze newNrSNPs
        let jannoRowsWithNewSNPNumbers = zipWith (\x y -> x {jNrSNPs = Just y})
                                                relevantJannoRows
                                                (VU.toList snpList)
        liftIO $ writeJannoFile (outPath </> outName <.> "janno") jannoRowsWithNewSNPNumbers

sumNonMissingSNPs :: VUM.IOVector Int -> (EigenstratSnpEntry, GenoLine) -> SafeT IO (VUM.IOVector Int)
sumNonMissingSNPs accumulator (_, geno) = do
    forM_ (zip (V.toList geno) [0..]) $ \(g, i) -> do
        let x = nonMissingToInt g
        VUM.modify accumulator (+x) i
    return accumulator
  where
    nonMissingToInt :: GenoEntry -> Int
    nonMissingToInt x
        | x == Missing = 0
        | otherwise = 1

filterBibEntries :: [JannoRow] -> BibTeX -> BibTeX
filterBibEntries samples references_ =
    let relevantPublications = nub . concatMap getJannoList . mapMaybe jPublication $ samples
    in filter (\x-> bibEntryId x `elem` relevantPublications) references_

fillMissingSnpSets :: [PoseidonPackage] -> PoseidonLogIO [SNPSetSpec]
fillMissingSnpSets packages = forM packages $ \pac -> do
    let title_ = posPacTitle pac
        maybeSnpSet = snpSet . posPacGenotypeData $ pac
    case maybeSnpSet of
        Just s -> return s
        Nothing -> do
            logWarning $ "Warning for package " ++ title_ ++ ": field \"snpSet\" \
                \is not set. I will interpret this as \"snpSet: Other\""
            return SNPSetOther<|MERGE_RESOLUTION|>--- conflicted
+++ resolved
@@ -60,7 +60,6 @@
 data ForgeOptions = ForgeOptions
     { _forgeGenoSources  :: [GenoDataSource]
     -- Empty list = forge all packages
-<<<<<<< HEAD
     , _forgeEntityInput  :: [EntityInput SignedEntity] -- Empty list = forge all packages
     , _forgeSnpFile      :: Maybe FilePath
     , _forgeIntersect    :: Bool
@@ -69,27 +68,8 @@
     , _forgeOutOnlyGeno  :: Bool
     , _forgeOutPacPath   :: FilePath
     , _forgeOutPacName   :: Maybe String
-    , _forgeNoExtract    :: Bool
+    , _forgePackageWise :: Bool
     , _forgePlinkPopMode :: PlinkPopNameMode
-=======
-    , _forgeEntityInput :: [EntityInput SignedEntity] -- Empty list = forge all packages
-    , _forgeSnpFile     :: Maybe FilePath
-    , _forgeIntersect   :: Bool
-    , _forgeOutFormat   :: GenotypeFormatSpec
-    , _forgeOutMinimal  :: Bool
-    , _forgeOutOnlyGeno :: Bool
-    , _forgeOutPacPath  :: FilePath
-    , _forgeOutPacName  :: Maybe String
-    , _forgePackageWise :: Bool
-    }
-
-pacReadOpts :: PackageReadOptions
-pacReadOpts = defaultPackageReadOptions {
-      _readOptStopOnDuplicates = False
-    , _readOptIgnoreChecksums  = True
-    , _readOptIgnoreGeno       = False
-    , _readOptGenoCheck        = True
->>>>>>> ac9a780a
     }
 
 -- | The main function running the forge command
@@ -98,11 +78,7 @@
     ForgeOptions genoSources
                  entityInputs maybeSnpFile intersect_
                  outFormat minimal onlyGeno outPathRaw maybeOutName
-<<<<<<< HEAD
-                 noExtract plinkPopMode
-=======
-                 packageWise
->>>>>>> ac9a780a
+                 packageWise plinkPopMode
     ) = do
 
     let pacReadOpts = defaultPackageReadOptions {
@@ -216,25 +192,14 @@
     currentTime <- liftIO getCurrentTime
     newNrSNPs <- liftIO $ catch (
         runSafeT $ do
-<<<<<<< HEAD
             (eigenstratIndEntries, eigenstratProd) <- getJointGenotypeData logEnv intersect_ plinkPopMode relevantPackages maybeSnpFile
             let eigenstratIndEntriesV = eigenstratIndEntries
             let newEigenstratIndEntries = map (eigenstratIndEntriesV !!) relevantIndices
-=======
-            (eigenstratIndEntries, eigenstratProd) <- getJointGenotypeData logEnv intersect_ relevantPackages maybeSnpFile
-            let newEigenstratIndEntries = map (eigenstratIndEntries !!) relevantIndices
->>>>>>> ac9a780a
-
             let [outG, outS, outI] = map (outPath </>) [outGeno, outSnp, outInd]
             let outConsumer = case outFormat of
                     GenotypeFormatEigenstrat -> writeEigenstrat outG outS outI newEigenstratIndEntries
-<<<<<<< HEAD
                     GenotypeFormatPlink -> writePlink outG outS outI (map (eigenstratInd2PlinkFam plinkPopMode) newEigenstratIndEntries)
             let extractPipe = if noExtract then cat else P.map (selectIndices relevantIndices)
-=======
-                    GenotypeFormatPlink -> writePlink outG outS outI newEigenstratIndEntries
-            let extractPipe = if packageWise then cat else P.map (selectIndices relevantIndices)
->>>>>>> ac9a780a
             -- define main forge pipe including file output.
             -- The final tee forwards the results to be used in the snpCounting-fold
             let forgePipe = eigenstratProd >->
