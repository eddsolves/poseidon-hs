--- conflicted
+++ resolved
@@ -120,81 +120,6 @@
         Left err  -> throwIO $ PoseidonRemoteJSONParsingException err
         Right sam -> return sam
 
-<<<<<<< HEAD
-extractAdditionalFields :: JannoRow -> [String] -> PoseidonIO [String]
-extractAdditionalFields jannoRow requestedCols = do
-    let addFields = map (`extractAdditionalField` jannoRow) requestedCols
-        unknownFields = lefts addFields
-        goodFields = rights addFields
-    mapM_ logWarning unknownFields
-    return goodFields
-
-extractAdditionalField :: String -> JannoRow -> Either String String
-extractAdditionalField "Poseidon_ID"                    = Right .                    jPoseidonID
-extractAdditionalField "Alternative_IDs"                = Right . handleMaybeList            jAlternativeIDs
-extractAdditionalField "Relation_To"                    = Right . handleMaybeList            jRelationTo
-extractAdditionalField "Relation_Degree"                = Right . handleMaybeShowList        jRelationDegree
-extractAdditionalField "Relation_Type"                  = Right . handleMaybeList            jRelationType
-extractAdditionalField "Relation_Note"                  = Right . handleMaybe                jRelationNote
-extractAdditionalField "Collection_ID"                  = Right . handleMaybe                jCollectionID
-extractAdditionalField "Source_Tissue"                  = Right . handleMaybeList            jSourceTissue
-extractAdditionalField "Country"                        = Right . handleMaybe                jCountry
-extractAdditionalField "Location"                       = Right . handleMaybe                jLocation
-extractAdditionalField "Site"                           = Right . handleMaybe                jSite
-extractAdditionalField "Latitude"                       = Right . handleMaybeShow            jLatitude
-extractAdditionalField "Longitude"                      = Right . handleMaybeShow            jLongitude
-extractAdditionalField "Date_C14_Labnr"                 = Right . handleMaybeList            jDateC14Labnr
-extractAdditionalField "Date_C14_Uncal_BP"              = Right . handleMaybeShowList        jDateC14UncalBP
-extractAdditionalField "Date_C14_Uncal_BP_Err"          = Right . handleMaybeShowList        jDateC14UncalBPErr
-extractAdditionalField "Date_BC_AD_Median"              = Right . handleMaybeShow            jDateBCADMedian
-extractAdditionalField "Date_BC_AD_Start"               = Right . handleMaybeShow            jDateBCADStart
-extractAdditionalField "Date_BC_AD_Stop"                = Right . handleMaybeShow            jDateBCADStop
-extractAdditionalField "Date_Type"                      = Right . handleMaybeShow            jDateType
-extractAdditionalField "Date_Note"                      = Right . handleMaybe                jDateNote
-extractAdditionalField "Nr_Libraries"                   = Right . handleMaybeShow            jNrLibraries
-extractAdditionalField "Capture_Type"                   = Right . handleMaybeShowList        jCaptureType
-extractAdditionalField "Genotype_Ploidy"                = Right . handleMaybeShow            jGenotypePloidy
-extractAdditionalField "Group_Name"                     = Right . intercalate ";" . getJannoList . jGroupName
-extractAdditionalField "Genetic_Sex"                    = Right . show .            jGeneticSex
-extractAdditionalField "Nr_SNPs"                        = Right . handleMaybeShow            jNrSNPs
-extractAdditionalField "Coverage_on_Target_SNPs"        = Right . handleMaybeShow            jCoverageOnTargets
-extractAdditionalField "MT_Haplogroup"                  = Right . handleMaybe                jMTHaplogroup
-extractAdditionalField "Y_Haplogroup"                   = Right . handleMaybe                jYHaplogroup
-extractAdditionalField "Endogenous"                     = Right . handleMaybeShow            jEndogenous
-extractAdditionalField "UDG"                            = Right . handleMaybeShow            jUDG
-extractAdditionalField "Library_Built"                  = Right . handleMaybeShow            jLibraryBuilt
-extractAdditionalField "Damage"                         = Right . handleMaybeShow            jDamage
-extractAdditionalField "Contamination"                  = Right . handleMaybeList            jContamination
-extractAdditionalField "Contamination_Err"              = Right . handleMaybeList            jContaminationErr
-extractAdditionalField "Contamination_Meas"             = Right . handleMaybeList            jContaminationMeas
-extractAdditionalField "Contamination_Note"             = Right . handleMaybe                jContaminationNote
-extractAdditionalField "Primary_Contact"                = Right . handleMaybe                jPrimaryContact
-extractAdditionalField "Genetic_Source_Accession_IDs"   = Right . handleMaybeShowList        jGeneticSourceAccessionIDs
-extractAdditionalField "Data_Preparation_Pipeline_URL"  = Right . handleMaybeShow            jDataPreparationPipelineURL
-extractAdditionalField "Publication"                    = Right . handleMaybeList            jPublication
-extractAdditionalField "Note"                           = Right . handleMaybe                jComments
-extractAdditionalField "Keywords"                       = Right . handleMaybeList            jKeywords
-extractAdditionalField f                                = const $ Left ("Unkown column: " ++ f)
-
-handleMaybe :: (JannoRow -> Maybe String) -> JannoRow -> String
-handleMaybe func row = fromMaybe "n/a" (func row)
-
-handleMaybeShow :: Show a => (JannoRow -> Maybe a) -> JannoRow -> String
-handleMaybeShow func row = maybe "n/a" show (func row)
-
-handleMaybeList :: (JannoRow -> Maybe (JannoList String)) -> JannoRow -> String
-handleMaybeList func row =
-    case func row of
-        Just vals -> intercalate ";" (getJannoList vals)
-        Nothing   -> "n/a"
-
-handleMaybeShowList :: Show a => (JannoRow -> Maybe (JannoList a)) -> JannoRow -> String
-handleMaybeShowList func row =
-    case func row of
-        Just vals -> intercalate ";" . map show . getJannoList $ vals
-        Nothing   -> "n/a"
-=======
 extractAdditionalFields :: JannoRow -> [String] -> [String]
 extractAdditionalFields jannoRow =
-    map (\j -> T.unpack $ T.decodeUtf8 $ HM.findWithDefault "" (Bchs.pack j) (Csv.toNamedRecord jannoRow))
->>>>>>> fda9e361
+    map (\j -> T.unpack $ T.decodeUtf8 $ HM.findWithDefault "" (Bchs.pack j) (Csv.toNamedRecord jannoRow))