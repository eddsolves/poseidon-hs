--- conflicted
+++ resolved
@@ -11,11 +11,7 @@
                                              newPackageTemplate,
                                              newMinimalPackageTemplate,
                                              writePoseidonPackage)
-<<<<<<< HEAD
-import           Poseidon.Utils              (PoseidonException (..), PoseidonLogIO, checkFile)
-=======
-import           Poseidon.Utils              (PoseidonException (..), PoseidonLogIO, logInfo)
->>>>>>> 4c68ca4b
+import           Poseidon.Utils             (PoseidonException (..), PoseidonLogIO, checkFile, logInfo)
 
 import           Control.Exception          (throwIO)
 import           Control.Monad              (unless, when)
