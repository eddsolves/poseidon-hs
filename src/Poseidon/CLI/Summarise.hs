--- conflicted
+++ resolved
@@ -4,19 +4,11 @@
 
 import           Poseidon.Janno         (Percent (..), PoseidonSample (..), jannoToSimpleMaybeList)
 import           Poseidon.MathHelpers   (meanAndSdRoundTo, meanAndSdInteger)
-import           Poseidon.Package       (loadPoseidonPackages, maybeLoadJannoFiles)
+import           Poseidon.Package       (readAllPoseidonPackages, maybeLoadJannoFiles)
 
 import           Control.Monad          (when)
-<<<<<<< HEAD
-import           Data.List              (nub, group, sort, intercalate)
-import           Data.Maybe             (catMaybes, isJust, mapMaybe)
-import           Poseidon.Janno         (Percent (..), PoseidonSample (..), jannoToSimpleMaybeList)
-import           Poseidon.Package       (readAllPoseidonPackages, 
-                                         maybeLoadJannoFiles)
-=======
 import           Data.List              (sortBy, nub, group, sort, intercalate)
 import           Data.Maybe             (catMaybes, isJust, mapMaybe, fromJust)
->>>>>>> 9d73e8e8
 import           System.IO              (hPutStrLn, stderr)
 import           Text.Layout.Table      (asciiRoundS, column, def, expand,
                                          rowsG, tableString, titlesH, expandUntil)
@@ -29,15 +21,9 @@
 
 -- | The main function running the janno command
 runSummarise :: SummariseOptions -> IO ()
-<<<<<<< HEAD
-runSummarise (SummariseOptions baseDirs) = do
+runSummarise (SummariseOptions baseDirs rawOutput) = do
     allPackages <- readAllPoseidonPackages baseDirs
     hPutStrLn stderr $ (show . length $ allPackages) ++ " Poseidon packages found"
-=======
-runSummarise (SummariseOptions baseDirs rawOutput) = do
-    packages <- loadPoseidonPackages baseDirs
-    hPutStrLn stderr $ (show . length $ packages) ++ " Poseidon packages found"
->>>>>>> 9d73e8e8
     -- JANNO
     jannoFiles <- maybeLoadJannoFiles allPackages
     let jannoMaybeList = jannoToSimpleMaybeList jannoFiles
