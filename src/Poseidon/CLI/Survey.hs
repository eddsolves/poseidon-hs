--- conflicted
+++ resolved
@@ -28,15 +28,9 @@
 
 -- | The main function running the janno command
 runSurvey :: SurveyOptions -> IO ()
-<<<<<<< HEAD
-runSurvey (SurveyOptions baseDirs) = do
+runSurvey (SurveyOptions baseDirs rawOutput) = do
     allPackages <- readAllPoseidonPackages baseDirs
     hPutStrLn stderr $ (show . length $ allPackages) ++ " Poseidon packages found"
-=======
-runSurvey (SurveyOptions baseDirs rawOutput) = do
-    packages <- loadPoseidonPackages baseDirs
-    hPutStrLn stderr $ (show . length $ packages) ++ " Poseidon packages found"
->>>>>>> 9d73e8e8
     -- collect information
     let packageNames = map posPacTitle allPackages
     -- geno
