{-# LANGUAGE DeriveGeneric #-}

module Poseidon.CLI.Survey where

import           Poseidon.BibFile      (BibTeX)
import           Poseidon.GenotypeData (GenotypeDataSpec (..))
import           Poseidon.Janno        (JannoRow (..))
import           Poseidon.Package      (PackageReadOptions (..),
                                        PoseidonPackage (..),
                                        defaultPackageReadOptions,
                                        readPoseidonPackageCollection)

import           Control.Monad         (forM)
import           Data.List             (intercalate, zip4)
import           Data.Maybe            (isNothing)
import           System.Directory      (doesFileExist)
import           System.FilePath       ((</>))
import           Text.Layout.Table     (asciiRoundS, column, def, expandUntil,
                                        rowsG, tableString, titlesH)
-- | A datatype representing command line options for the survey command
data SurveyOptions = SurveyOptions
<<<<<<< HEAD
    { _surveyBaseDirs :: [FilePath]
    , _surveyRawOutput :: Bool
=======
    { _jaBaseDirs   :: [FilePath]
    , _optRawOutput :: Bool
>>>>>>> 8c53cc48
    }

pacReadOpts :: PackageReadOptions
pacReadOpts = defaultPackageReadOptions {
      _readOptVerbose          = False
    , _readOptStopOnDuplicates = False
    , _readOptIgnoreChecksums  = True
    , _readOptIgnoreGeno       = True
    , _readOptGenoCheck        = False
    }

-- | The main function running the janno command
runSurvey :: SurveyOptions -> IO ()
runSurvey (SurveyOptions baseDirs rawOutput) = do
    allPackages <- readPoseidonPackageCollection pacReadOpts baseDirs
    -- collect information
    let packageNames = map posPacTitle allPackages
    -- geno
    let genotypeDataTuples = [(posPacBaseDir pac, posPacGenotypeData pac) | pac <- allPackages]
    genoFilesExist <- sequence [doesFileExist (d </> genoFile gd) | (d, gd) <- genotypeDataTuples]
    snpFilesExist <- sequence [doesFileExist (d </> snpFile gd) | (d, gd) <- genotypeDataTuples]
    indFilesExist <- sequence [doesFileExist (d </> indFile gd) | (d, gd) <- genotypeDataTuples]
    let genoTypeDataExists = map (\(a,b,c) -> a && b && c) $ zip3 genoFilesExist snpFilesExist indFilesExist
    -- janno
    let jannos = map posPacJanno allPackages
    -- -- bib
    let bibs = map posPacBib allPackages
    -- print information
    (tableH, tableB) <- do
        let tableH = ["Package", "Survey"]
        tableB <- forM (zip4 packageNames genoTypeDataExists jannos bibs) $ \pac -> do
            return [extractFirst pac, renderPackageWithCompleteness pac]
        return (tableH, tableB)
    let colSpecs = replicate 2 (column (expandUntil 60) def def def)
    if rawOutput
    then putStrLn $ intercalate "\n" [intercalate "\t" row | row <- tableB]
    else putStrLn $ tableString colSpecs asciiRoundS (titlesH tableH) [rowsG tableB]

extractFirst :: (a, b, c, d) -> a
extractFirst (a,_,_,_) = a

renderPackageWithCompleteness :: (String, Bool, [JannoRow], BibTeX) -> String
renderPackageWithCompleteness (_,genoTypeDataExists,janno,bib) =
       (if genoTypeDataExists then "G" else ".")
    ++ "-"
    ++ renderJannoCompleteness janno
    ++ "-"
    ++ (if not (null bib) then "B" else ".")

renderJannoCompleteness :: [JannoRow] -> String
renderJannoCompleteness jS =
    "M"
    ++ allNothing jCollectionID jS
    ++ allNothing jSourceTissue jS
    ++ allNothing jCountry jS
    ++ allNothing jLocation jS
    ++ allNothing jSite jS
    ++ allNothing jLatitude jS
    ++ allNothing jLongitude jS
    ++ allNothing jDateC14Labnr jS
    ++ allNothing jDateC14UncalBP jS
    ++ allNothing jDateC14UncalBPErr jS
    ++ allNothing jDateBCADMedian jS
    ++ allNothing jDateBCADStart jS
    ++ allNothing jDateBCADStop jS
    ++ allNothing jDateType jS
    ++ allNothing jNrLibraries jS
    ++ allNothing jDataType jS
    ++ allNothing jGenotypePloidy jS
    ++ "M"
    ++ "M"
    ++ allNothing jNrAutosomalSNPs jS
    ++ allNothing jCoverage1240K jS
    ++ allNothing jMTHaplogroup jS
    ++ allNothing jYHaplogroup jS
    ++ allNothing jEndogenous jS
    ++ allNothing jUDG jS
    ++ allNothing jDamage jS
    ++ allNothing jNuclearContam jS
    ++ allNothing jNuclearContamErr jS
    ++ allNothing jMTContam jS
    ++ allNothing jMTContamErr jS
    ++ allNothing jGeneticSourceAccessionIDs jS
    ++ allNothing jDataPreparationPipelineURL jS
    ++ allNothing jPrimaryContact jS
    ++ allNothing jPublication jS
    ++ allNothing jComments jS
    ++ allNothing jKeywords jS

allNothing :: (JannoRow -> Maybe a) -> [JannoRow] -> String
allNothing column_ jannoRows =
    if all (isNothing . column_) jannoRows
        then "."
        else "X"<|MERGE_RESOLUTION|>--- conflicted
+++ resolved
@@ -19,13 +19,8 @@
                                         rowsG, tableString, titlesH)
 -- | A datatype representing command line options for the survey command
 data SurveyOptions = SurveyOptions
-<<<<<<< HEAD
     { _surveyBaseDirs :: [FilePath]
     , _surveyRawOutput :: Bool
-=======
-    { _jaBaseDirs   :: [FilePath]
-    , _optRawOutput :: Bool
->>>>>>> 8c53cc48
     }
 
 pacReadOpts :: PackageReadOptions
