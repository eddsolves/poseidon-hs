--- conflicted
+++ resolved
@@ -8,16 +8,10 @@
 module Poseidon.CLI.Survey where
 
 import           Poseidon.BibFile          (BibTeX)
-<<<<<<< HEAD
 import           Poseidon.GenotypeData     (GenotypeDataSpec (..),
                                             GenotypeFileSpec (..))
 import           Poseidon.Janno            (CsvNamedRecord, JannoRows (..),
-                                            JannoSex, JannoStringList)
-=======
-import           Poseidon.GenotypeData     (GenotypeDataSpec (..))
-import           Poseidon.Janno            (CsvNamedRecord, GeneticSex,
-                                            JannoRows (..), ListColumn (..))
->>>>>>> 683d3ce2
+                                            GeneticSex, ListColumn (..))
 import           Poseidon.Package          (PackageReadOptions (..),
                                             PoseidonPackage (..),
                                             defaultPackageReadOptions,
