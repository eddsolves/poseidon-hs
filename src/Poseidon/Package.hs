--- conflicted
+++ resolved
@@ -43,23 +43,13 @@
 import           Poseidon.GenotypeData      (GenotypeDataSpec (..),
                                              GenotypeFileSpec (..), joinEntries,
                                              loadGenotypeData, loadIndividuals,
-<<<<<<< HEAD
                                              printSNPCopyProgress,
                                              reduceGenotypeFilepaths)
 import           Poseidon.Janno             (JannoLibraryBuilt (..),
-                                             JannoList (..), JannoRow (..),
-                                             JannoRows (..), JannoSex (..),
+                                             ListColumn (..), JannoRow (..),
+                                             JannoRows (..), GeneticSex (..),
                                              JannoUDG (..), createMinimalJanno,
-                                             getMaybeJannoList,
-=======
-                                             printSNPCopyProgress)
-import           Poseidon.Janno             (GeneticSex (..),
-                                             JannoLibraryBuilt (..),
-                                             JannoRow (..), JannoRows (..),
-                                             JannoUDG (..), ListColumn (..),
-                                             createMinimalJanno,
                                              getMaybeListColumn,
->>>>>>> 683d3ce2
                                              jannoHeaderString, readJannoFile)
 import           Poseidon.PoseidonVersion   (asVersion, latestPoseidonVersion,
                                              showPoseidonVersion,
