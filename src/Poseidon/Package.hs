--- conflicted
+++ resolved
@@ -22,13 +22,10 @@
     readPoseidonPackage,
     makePseudoPackageFromGenotypeData,
     getJannoRowsFromPac,
-<<<<<<< HEAD
     dummyContributor
-=======
     packageToPackageInfo,
     getAllGroupInfo,
     getExtendedIndividualInfo
->>>>>>> 1a4bb1d3
 ) where
 
 import           Poseidon.BibFile           (BibEntry (..), BibTeX,
