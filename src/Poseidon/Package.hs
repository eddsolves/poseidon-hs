{-# LANGUAGE DeriveGeneric     #-}
{-# LANGUAGE LambdaCase        #-}
{-# LANGUAGE OverloadedStrings #-}

module Poseidon.Package (
    PoseidonYamlStruct (..),
    PoseidonPackage(..),
    PoseidonException(..),
    PackageReadOptions (..),
    filterDuplicatePackages,
    findAllPoseidonYmlFiles,
    readPoseidonPackageCollection,
    getJointGenotypeData,
    getJointJanno,
    getJointIndividualInfo,
    newMinimalPackageTemplate,
    newPackageTemplate,
    renderMismatch,
    zipWithPadding,
    writePoseidonPackage,
    defaultPackageReadOptions,
    readPoseidonPackage,
    makePseudoPackageFromGenotypeData
) where

import           Poseidon.BibFile           (BibEntry (..), BibTeX,
                                             readBibTeXFile)
import           Poseidon.GenotypeData      (GenotypeDataSpec (..), joinEntries,
                                             loadGenotypeData, loadIndividuals)
import           Poseidon.Janno             (JannoList (..), JannoRow (..),
                                             JannoSex (..), createMinimalJanno,
                                             readJannoFile)
import           Poseidon.PoseidonVersion   (asVersion, latestPoseidonVersion,
                                             showPoseidonVersion,
                                             validPoseidonVersions)
import           Poseidon.SecondaryTypes    (ContributorSpec (..),
                                             IndividualInfo (..))
import           Poseidon.Utils             (PoseidonException (..),
<<<<<<< HEAD
                                             renderPoseidonException,
                                             PoseidonLogIO, LogMode (..), usePoseidonLogger,
                                             checkFile)

import           Colog                      (logInfo, logWarning, logDebug)
import           Control.Exception          (throwIO, try, catch)
=======
                                             PoseidonLogIO, logDebug, logInfo,
                                             logWarning,
                                             renderPoseidonException, LogEnv,
                                             logWithEnv)

import           Control.Exception          (throwIO)
>>>>>>> 4c68ca4b
import           Control.Monad              (filterM, forM_, unless, void, when)
import           Control.Monad.Catch        (MonadThrow, throwM, try)
import           Control.Monad.IO.Class     (MonadIO, liftIO)
import           Control.Monad.Reader       (ask)
import           Data.Aeson                 (FromJSON, ToJSON, object,
                                             parseJSON, toJSON, withObject,
                                             (.:), (.:?), (.=))
import qualified Data.ByteString            as B
import           Data.Char                  (isSpace)
import           Data.Either                (lefts, rights)
import           Data.List                  (elemIndex, groupBy, intercalate,
                                             nub, sortOn, (\\))
import           Data.Maybe                 (catMaybes, isNothing, mapMaybe)
import           Data.Time                  (Day, UTCTime (..), getCurrentTime)
import qualified Data.Vector                as V
import           Data.Version               (Version (..), makeVersion)
import           Data.Yaml                  (decodeEither')
import           Data.Yaml.Pretty.Extras    (ToPrettyYaml (..),
                                             encodeFilePretty)
import           GHC.Generics               (Generic)
import           Pipes                      (Pipe, Producer, cat, for,
                                             runEffect, yield, (>->))
import           Pipes.OrderedZip           (orderCheckPipe, orderedZip,
                                             orderedZipAll)
import qualified Pipes.Prelude              as P
import           Pipes.Safe                 (MonadSafe, runSafeT)
import           SequenceFormats.Eigenstrat (EigenstratIndEntry (..),
                                             EigenstratSnpEntry (..),
                                             GenoEntry (..), GenoLine,
                                             readEigenstratSnpFile)
import           SequenceFormats.Plink      (readBimFile)
import           System.Console.ANSI        (hClearLine, hSetCursorColumn)
<<<<<<< HEAD
import           System.Directory           (doesDirectoryExist, listDirectory)
import           System.FilePath            (takeDirectory, takeExtension,
                                             takeFileName, (</>), takeBaseName)
=======
import           System.Directory           (doesDirectoryExist, doesFileExist,
                                             listDirectory)
import           System.FilePath            (takeBaseName, takeDirectory,
                                             takeExtension, takeFileName, (</>))
>>>>>>> 4c68ca4b
import           System.IO                  (IOMode (ReadMode), hFlush,
                                             hGetContents, hPutStr, hPutStrLn,
                                             stderr, withFile)

-- | Internal structure for YAML loading only
data PoseidonYamlStruct = PoseidonYamlStruct
    { _posYamlPoseidonVersion :: Version
    , _posYamlTitle           :: String
    , _posYamlDescription     :: Maybe String
    , _posYamlContributor     :: [ContributorSpec]
    , _posYamlPackageVersion  :: Maybe Version
    , _posYamlLastModified    :: Maybe Day
    , _posYamlGenotypeData    :: GenotypeDataSpec
    , _posYamlJannoFile       :: Maybe FilePath
    , _posYamlJannoFileChkSum :: Maybe String
    , _posYamlBibFile         :: Maybe FilePath
    , _posYamlBibFileChkSum   :: Maybe String
    , _posYamlReadmeFile      :: Maybe FilePath
    , _posYamlChangelogFile   :: Maybe FilePath
    }
    deriving (Show, Eq, Generic)

poseidonJannoFilePath :: FilePath -> PoseidonYamlStruct -> Maybe FilePath
poseidonJannoFilePath baseDir yml = (baseDir </>) <$> _posYamlJannoFile yml
poseidonBibFilePath :: FilePath -> PoseidonYamlStruct -> Maybe FilePath
poseidonBibFilePath baseDir yml = (baseDir </>) <$> _posYamlBibFile yml
poseidonReadmeFilePath :: FilePath -> PoseidonYamlStruct -> Maybe FilePath
poseidonReadmeFilePath baseDir yml = (baseDir </>) <$> _posYamlReadmeFile yml
poseidonChangelogFilePath :: FilePath -> PoseidonYamlStruct -> Maybe FilePath
poseidonChangelogFilePath baseDir yml = (baseDir </>) <$> _posYamlChangelogFile yml

instance FromJSON PoseidonYamlStruct where
    parseJSON = withObject "PoseidonYamlStruct" $ \v -> PoseidonYamlStruct
        <$> v .:   "poseidonVersion"
        <*> v .:   "title"
        <*> v .:?  "description"
        <*> v .:   "contributor"
        <*> v .:?  "packageVersion"
        <*> v .:?  "lastModified"
        <*> v .:   "genotypeData"
        <*> v .:?  "jannoFile"
        <*> v .:?  "jannoFileChkSum"
        <*> v .:?  "bibFile"
        <*> v .:?  "bibFileChkSum"
        <*> v .:?  "readmeFile"
        <*> v .:?  "changelogFile"

instance ToJSON PoseidonYamlStruct where
    toJSON x = object [
        "poseidonVersion" .= _posYamlPoseidonVersion x,
        "title"           .= _posYamlTitle x,
        "description"     .= _posYamlDescription x,
        "contributor"     .= _posYamlContributor x,
        "packageVersion"  .= _posYamlPackageVersion x,
        "lastModified"    .= _posYamlLastModified x,
        "genotypeData"    .= _posYamlGenotypeData x,
        "jannoFile"       .= _posYamlJannoFile x,
        "jannoFileChkSum" .= _posYamlJannoFileChkSum x,
        "bibFile"         .= _posYamlBibFile x,
        "bibFileChkSum"   .= _posYamlBibFileChkSum x,
        "readmeFile"      .= _posYamlReadmeFile x,
        "changelogFile"   .= _posYamlChangelogFile x
        ]

instance ToPrettyYaml PoseidonYamlStruct where
    fieldOrder = const [
        "poseidonVersion",
        "title",
        "description",
        "contributor",
        "name",
        "email",
        "packageVersion",
        "lastModified",
        "genotypeData",
        "format",
        "genoFile",
        "genoFileChkSum",
        "snpFile",
        "snpFileChkSum",
        "indFile",
        "indFileChkSum",
        "snpSet",
        "jannoFile",
        "jannoFileChkSum",
        "bibFile",
        "bibFileChkSum",
        "readmeFile",
        "changelogFile"
        ]

-- | A data type to represent a Poseidon Package
data PoseidonPackage = PoseidonPackage
    { posPacBaseDir         :: FilePath
    -- ^ the base directory of the YAML file
    , posPacPoseidonVersion :: Version
    -- ^ the version of the package
    , posPacTitle           :: String
    -- ^ the title of the package
    , posPacDescription     :: Maybe String
    -- ^ the optional description string of the package
    , posPacContributor     :: [ContributorSpec]
    -- ^ the contributor(s) of the package
    , posPacPackageVersion  :: Maybe Version
    -- ^ the optional version of the package
    , posPacLastModified    :: Maybe Day
    -- ^ the optional date of last update
    , posPacGenotypeData    :: GenotypeDataSpec
    -- ^ the paths to the genotype files
    , posPacJannoFile       :: Maybe FilePath
    -- ^ the path to the janno file
    , posPacJanno           :: [JannoRow]
    -- ^ the loaded janno file
    , posPacJannoFileChkSum :: Maybe String
    -- ^ the optional jannofile checksum
    , posPacBibFile         :: Maybe FilePath
    -- ^ the path to the BibTeX file
    , posPacBib             :: BibTeX
    -- ^ the loaded bibliography file
    , posPacBibFileChkSum   :: Maybe String
    -- ^ the optional bibfile chksum
    , posPacReadmeFile      :: Maybe FilePath
    -- ^ the path to the README file
    , posPacChangelogFile   :: Maybe FilePath
    -- ^ the path to the CHANGELOG file
    , posPacDuplicate       :: Int
    -- ^ how many packages of this name exist in the current collection
    }
    deriving (Show, Eq, Generic)

data PackageReadOptions = PackageReadOptions
    { _readOptVerbose          :: Bool
    -- ^ whether to print verbose output
    , _readOptStopOnDuplicates :: Bool
    -- ^ whether to stop on duplicated individuals
    , _readOptIgnoreChecksums  :: Bool
    -- ^ whether to ignore all checksums
    , _readOptIgnoreGeno       :: Bool
    -- ^ whether to ignore missing genotype files, useful for developer use cases
    , _readOptGenoCheck        :: Bool
    -- ^ whether to check the first 100 SNPs of the genotypes
    , _readOptIgnorePosVersion :: Bool
    -- ^ whether to ignore the Poseidon version of an input package.
    }

defaultPackageReadOptions :: PackageReadOptions
defaultPackageReadOptions = PackageReadOptions {
      _readOptVerbose          = False
    , _readOptStopOnDuplicates = False
    , _readOptIgnoreChecksums  = False
    , _readOptIgnoreGeno       = False
    , _readOptGenoCheck        = True
    , _readOptIgnorePosVersion = False
    }

-- | a utility function to load all poseidon packages found recursively in multiple base directories.
-- This also takes care of smart filtering and duplication checks. Exceptions lead to skipping packages and outputting
-- warnings
readPoseidonPackageCollection :: PackageReadOptions
                              -> [FilePath] -- ^ A list of base directories where to search in
                              -> PoseidonLogIO [PoseidonPackage] -- ^ A list of returned poseidon packages.
readPoseidonPackageCollection opts dirs = do
    logInfo "Searching POSEIDON.yml files... "
    posFilesAllVersions <- liftIO $ concat <$> mapM findAllPoseidonYmlFiles dirs
    logInfo $ show (length posFilesAllVersions) ++ " found"
    posFiles <- if _readOptIgnorePosVersion opts
                then return posFilesAllVersions
                else do
                    logInfo "Checking Poseidon versions... "
                    filterByPoseidonVersion posFilesAllVersions
    logInfo "Initializing packages... "
    eitherPackages <- mapM (tryDecodePoseidonPackage (_readOptVerbose opts)) $ zip [1..] posFiles
    -- notifying the users of package problems
    unless (null . lefts $ eitherPackages) $ do
        logWarning "Some packages were skipped due to issues:"
        forM_ (zip posFiles eitherPackages) $ \(posF, epac) -> do
            case epac of
                Left e -> do
                    logWarning $ "In the package described in " ++ posF ++ ":"
                    logWarning $ renderPoseidonException e
                _ -> return ()
    let loadedPackages = rights eitherPackages
    -- package duplication check
    -- This will throw if packages come with same versions and titles (see filterDuplicates)
    finalPackageList <- liftIO $ filterDuplicatePackages loadedPackages
    when (length loadedPackages > length finalPackageList) $ do
        logWarning "Some packages were skipped as duplicates:"
        forM_ (map posPacBaseDir loadedPackages \\ map posPacBaseDir finalPackageList) $
            \x -> logWarning x
    -- individual duplication check
    individuals <- liftIO $ mapM (uncurry loadIndividuals . \x -> (posPacBaseDir x, posPacGenotypeData x)) finalPackageList
    checkIndividualsUnique (_readOptStopOnDuplicates opts) $ concat individuals
    -- report number of valid packages
    logInfo $ "Packages loaded: " ++ (show . length $ finalPackageList)
    -- return package list
    return finalPackageList
  where
    filterByPoseidonVersion :: [FilePath] -> PoseidonLogIO [FilePath]
    filterByPoseidonVersion posFiles = do
        eitherPaths <- liftIO $ mapM isInVersionRange posFiles
        mapM_ (logWarning . renderPoseidonException) $ lefts eitherPaths
        return $ rights eitherPaths
        where
            isInVersionRange :: FilePath -> IO (Either PoseidonException FilePath)
            isInVersionRange posFile = do
                content <- readFile' posFile
                let posLines = lines content
                -- This implementation only works with a true YAML file.
                -- But technically also JSON is YAML. If somebody prepares
                -- a POSEIDON.yml file in JSON format, a wrong version
                -- can not be caught.
                case elemIndex "poseidonVersion:" (map (take 16) posLines) of
                    Nothing -> return $ Left $ PoseidonPackageMissingVersionException posFile
                    Just n -> do
                        let versionLine = posLines !! n
                            versionString = filter (not . isSpace) $ drop 16 versionLine
                        if versionString `elem` map showPoseidonVersion validPoseidonVersions
                        then return $ Right posFile
                        else return $ Left $ PoseidonPackageVersionException posFile versionString
            readFile' :: FilePath -> IO String
            readFile' filename = withFile filename ReadMode $ \handle -> do
                theContent <- hGetContents handle
                mapM return theContent
    tryDecodePoseidonPackage :: Bool -> (Integer, FilePath) -> PoseidonLogIO (Either PoseidonException PoseidonPackage)
    tryDecodePoseidonPackage False (numberPackage, path) = do
        liftIO $ do
            hClearLine stderr
            hSetCursorColumn stderr 0
            hPutStr stderr $ "> " ++ show numberPackage ++ " "
            hFlush stderr
        try . readPoseidonPackage opts $ path
    tryDecodePoseidonPackage True (numberPackage, path) = do
        liftIO $ hPutStrLn stderr $ "> " ++ show numberPackage ++ ": " ++ path
        try . readPoseidonPackage opts $ path

-- | A function to read in a poseidon package from a YAML file. Note that this function calls the addFullPaths function to
-- make paths absolute.
readPoseidonPackage :: PackageReadOptions
                    -> FilePath -- ^ the file path to the yaml file
                    -> PoseidonLogIO PoseidonPackage -- ^ the returning package returned in the IO monad.
readPoseidonPackage opts ymlPath = do
    let baseDir = takeDirectory ymlPath
    bs <- liftIO $ B.readFile ymlPath
    -- read yml files
    yml@(PoseidonYamlStruct ver tit des con pacVer mod_ geno jannoF jannoC bibF bibC readF changeF) <- case decodeEither' bs of
        Left err  -> throwM $ PoseidonYamlParseException ymlPath err
        Right pac -> return pac
    -- file existence and checksum test
    liftIO $ checkFiles baseDir (_readOptIgnoreChecksums opts) (_readOptIgnoreGeno opts) yml
    -- read janno (or fill with empty dummy object)
    indEntries <- liftIO $ loadIndividuals baseDir geno
    janno <- case poseidonJannoFilePath baseDir yml of
        Nothing -> do
            return $ createMinimalJanno indEntries
        Just p -> liftIO $ do
            loadedJanno <- readJannoFile (_readOptVerbose opts) p
            checkJannoIndConsistency tit loadedJanno indEntries
            return loadedJanno
    -- read bib (or fill with empty list)
    bib <- case poseidonBibFilePath baseDir yml of
        Nothing -> return ([] :: BibTeX)
        Just p -> liftIO $ do
            loadedBib <- readBibTeXFile p
            checkJannoBibConsistency tit janno loadedBib
            return loadedBib
    -- create PoseidonPackage
    let pac = PoseidonPackage baseDir ver tit des con pacVer mod_ geno jannoF janno jannoC bibF bib bibC readF changeF 1
<<<<<<< HEAD
    liftIO $ catch (
        when (not (_readOptIgnoreGeno opts) && _readOptGenoCheck opts) . runSafeT $ do
            -- we're using getJointGenotypeData here on a single package to check for SNP consistency
            -- since that check is only implemented in the jointLoading function, not in the per-package loading
            (_, eigenstratProd) <- getJointGenotypeData NoLog False [pac] Nothing
            runEffect $ eigenstratProd >-> P.take 100 >-> P.drain
        ) (\e -> throwIO $ PoseidonGenotypeExceptionForward e)
=======
    logEnv <- ask
    when (not (_readOptIgnoreGeno opts) && _readOptGenoCheck opts) . runSafeT $ do
        -- we're using getJointGenotypeData here on a single package to check for SNP consistency
        -- since that check is only implemented in the jointLoading function, not in the per-package loading
        (_, eigenstratProd) <- getJointGenotypeData logEnv False [pac] Nothing
        runEffect $ eigenstratProd >-> P.take 100 >-> P.drain
>>>>>>> 4c68ca4b
    return pac

-- throws exception if any file is missing or checksum is incorrect
checkFiles :: FilePath -> Bool -> Bool -> PoseidonYamlStruct -> IO ()
checkFiles baseDir ignoreChecksums ignoreGenotypeFilesMissing yml = do
    -- Check README File
    case poseidonReadmeFilePath baseDir yml of
        Nothing -> return ()
        Just fn -> checkFile fn Nothing
    -- Check README File
    case poseidonChangelogFilePath baseDir yml of
        Nothing -> return ()
        Just fn -> checkFile fn Nothing
    -- Check Bib File
    case poseidonBibFilePath baseDir yml of
        Nothing -> return ()
        Just fn -> if ignoreChecksums
                   then checkFile fn Nothing
                   else checkFile fn $ _posYamlBibFileChkSum yml
    -- Check Janno File
    case poseidonJannoFilePath baseDir yml of
        Nothing -> return ()
        Just fn -> if ignoreChecksums
                   then checkFile fn Nothing
                   else checkFile fn $ _posYamlJannoFileChkSum yml
    -- Check Genotype files
    unless ignoreGenotypeFilesMissing $ do
        let gd = _posYamlGenotypeData yml
            d = baseDir
        if ignoreChecksums
        then do
            checkFile (d </> genoFile gd) Nothing
            checkFile (d </> snpFile gd) Nothing
            checkFile (d </> indFile gd) Nothing
        else do
            checkFile (d </> genoFile gd) $ genoFileChkSum gd
            checkFile (d </> snpFile gd) $ snpFileChkSum gd
            checkFile (d </> indFile gd) $ indFileChkSum gd

checkJannoIndConsistency :: String -> [JannoRow] -> [EigenstratIndEntry] -> IO ()
checkJannoIndConsistency pacName janno indEntries = do
    let genoIDs         = [ x | EigenstratIndEntry  x _ _ <- indEntries]
        genoSexs        = [ x | EigenstratIndEntry  _ x _ <- indEntries]
        genoGroups      = [ x | EigenstratIndEntry  _ _ x <- indEntries]
    let jannoIDs        = map jPoseidonID janno
        jannoSexs       = map (sfSex . jGeneticSex) janno
        jannoGroups     = map (head . getJannoList . jGroupName) janno
    let idMis           = genoIDs /= jannoIDs
        sexMis          = genoSexs /= jannoSexs
        groupMis        = genoGroups /= jannoGroups
    when idMis $ throwM $ PoseidonCrossFileConsistencyException pacName $
        "Individual ID mismatch between genotype data (left) and .janno files (right): " ++
        renderMismatch genoIDs jannoIDs
    when sexMis $ throwM $ PoseidonCrossFileConsistencyException pacName $
        "Individual Sex mismatch between genotype data (left) and .janno files (right): " ++
        renderMismatch (map show genoSexs) (map show jannoSexs)
    when groupMis $ throwM $ PoseidonCrossFileConsistencyException pacName $
        "Individual GroupID mismatch between genotype data (left) and .janno files (right): " ++
        renderMismatch genoGroups jannoGroups


renderMismatch :: [String] -> [String] -> String
renderMismatch a b =
    let misMatchList = map (\ (x, y) -> "(" ++ x ++ " = " ++ y ++ ")")
                       (filter (uncurry (/=)) $ zipWithPadding "?" "?" a b)
    in if length misMatchList > 5
       then intercalate ", " (take 5 misMatchList) ++ ", ..."
       else intercalate ", " misMatchList

zipWithPadding :: a -> b -> [a] -> [b] -> [(a,b)]
zipWithPadding a b (x:xs) (y:ys) = (x,y) : zipWithPadding a b xs ys
zipWithPadding a _ []     ys     = zip (repeat a) ys
zipWithPadding _ b xs     []     = zip xs (repeat b)

checkJannoBibConsistency :: String -> [JannoRow] -> BibTeX -> IO ()
checkJannoBibConsistency pacName janno bibtex = do
    -- Cross-file consistency
    let literatureInJanno = nub . concatMap getJannoList . mapMaybe jPublication $ janno
        literatureInBib = nub $ map bibEntryId bibtex
        literatureNotInBibButInJanno = literatureInJanno \\ literatureInBib
    unless (null literatureNotInBibButInJanno) $ throwM $ PoseidonCrossFileConsistencyException pacName $
        "The following papers lack BibTeX entries: " ++
        intercalate ", " literatureNotInBibButInJanno

checkIndividualsUnique :: Bool -> [EigenstratIndEntry] -> PoseidonLogIO ()
checkIndividualsUnique stopOnDuplicates indEntries = do
    let genoIDs = [ x | EigenstratIndEntry  x _ _ <- indEntries]
    when (length genoIDs /= length (nub genoIDs)) $ do
        if stopOnDuplicates
        then do
            liftIO $ throwIO $ PoseidonCollectionException $
                "Duplicate individuals (" ++
                intercalate ", " (genoIDs \\ nub genoIDs) ++
                ")"
        else do
            logWarning $
                "Duplicate individuals (" ++
                intercalate ", " (take 3 $ genoIDs \\ nub genoIDs) ++
                if length (genoIDs \\ nub genoIDs) > 3
                then ", ...)"
                else ")"

findAllPoseidonYmlFiles :: FilePath -> IO [FilePath]
findAllPoseidonYmlFiles baseDir = do
    entries <- listDirectory baseDir
    let posFiles = map (baseDir </>) $ filter (=="POSEIDON.yml") $ map takeFileName entries
    subDirs <- filterM doesDirectoryExist . map (baseDir </>) $ entries
    morePosFiles <- fmap concat . mapM findAllPoseidonYmlFiles $ subDirs
    return $ posFiles ++ morePosFiles

-- | A helper function to detect packages with duplicate names and select the most up-to-date ones.
filterDuplicatePackages :: (MonadThrow m) => [PoseidonPackage] -- ^ a list of Poseidon packages with potential duplicates.
                        -> m [PoseidonPackage] -- ^ a cleaned up list with duplicates removed. If there are ambiguities about which package to remove, for example because last Update fields are missing or ambiguous themselves, then a Left value with an exception is returned. If successful, a Right value with the clean up list is returned.
filterDuplicatePackages pacs = mapM checkDuplicatePackages $ groupBy titleEq $ sortOn posPacTitle pacs
  where
    titleEq :: PoseidonPackage -> PoseidonPackage -> Bool
    titleEq = \p1 p2 -> posPacTitle p1 == posPacTitle p2
    checkDuplicatePackages :: (MonadThrow m) => [PoseidonPackage] -> m PoseidonPackage
    checkDuplicatePackages [pac] = return pac
    checkDuplicatePackages dupliPacs =
        let pacs_ = map (\x -> x { posPacDuplicate = length dupliPacs }) dupliPacs
            maybeVersions = map posPacPackageVersion pacs_
        in  if (length . nub . catMaybes) maybeVersions == length maybeVersions -- all versions need to be given and be unique
            then
                return . last . sortOn posPacPackageVersion $ pacs_
            else
                let t   = posPacTitle $ head pacs_

                    msg = "Multiple packages with the title " ++ t ++ " and all with missing or identical version numbers"
                in  throwM $ PoseidonPackageException msg

-- | A function to read genotype data jointly from multiple packages
getJointGenotypeData :: MonadSafe m =>
                        LogEnv -- ^ how messages should be logged
                     -> Bool -- ^ whether to generate an intersection instead of union of input sites
                     -> [PoseidonPackage] -- ^ A list of poseidon packages.
                     -> Maybe FilePath -- ^ a genotype file to select SNPs from
                     -> m ([EigenstratIndEntry], Producer (EigenstratSnpEntry, GenoLine) m ())
                     -- ^ a pair of the EigenstratIndEntries and a Producer over the Snp position values and the genotype line, joined across all packages.
getJointGenotypeData logEnv intersect pacs maybeSnpFile = do
    genotypeTuples <- sequence [loadGenotypeData (posPacBaseDir pac) (posPacGenotypeData pac) | pac <- pacs]
    let indEntries      = map fst genotypeTuples
        jointIndEntries = concat indEntries
        nrInds          = map length indEntries
        pacNames        = map posPacTitle pacs
        prod            = (orderedZipAll compFunc . map snd) genotypeTuples >->
                                P.filter filterUnionOrIntersection >-> joinEntryPipe logEnv nrInds pacNames
    jointProducer <- case maybeSnpFile of
        Nothing -> do
            return prod
        Just fn -> do
            let snpProd = loadBimOrSnpFile fn >-> orderCheckPipe compFunc3
            return $ (orderedZip compFunc2 snpProd prod >> return [()]) >-> selectSnps (sum nrInds)
    return (jointIndEntries, void jointProducer)
  where
    compFunc :: (EigenstratSnpEntry, GenoLine) -> (EigenstratSnpEntry, GenoLine) -> Ordering
    compFunc (EigenstratSnpEntry c1 p1 _ _ _ _, _) (EigenstratSnpEntry c2 p2 _ _ _ _, _) = compare (c1, p1) (c2, p2)
    compFunc2 :: EigenstratSnpEntry -> (EigenstratSnpEntry, GenoLine) -> Ordering
    compFunc2 (EigenstratSnpEntry c1 p1 _ _ _ _) (EigenstratSnpEntry c2 p2 _ _ _ _, _) = compare (c1, p1) (c2, p2)
    compFunc3 :: EigenstratSnpEntry -> EigenstratSnpEntry -> Ordering
    compFunc3 (EigenstratSnpEntry c1 p1 _ _ _ _) (EigenstratSnpEntry c2 p2 _ _ _ _) = compare (c1, p1) (c2, p2)
    filterUnionOrIntersection :: [Maybe (EigenstratSnpEntry, GenoLine)] -> Bool
    filterUnionOrIntersection maybeTuples = not intersect || not (any isNothing maybeTuples)
    selectSnps :: (Monad m) => Int -> Pipe (Maybe EigenstratSnpEntry, Maybe (EigenstratSnpEntry, GenoLine)) (EigenstratSnpEntry, GenoLine) m r
    selectSnps n = for cat $ \case
        (Just _, Just (es, gl)) -> yield (es, gl)
        (Just snp, Nothing) -> unless intersect $ yield (snp, V.replicate n Missing)
        _ ->  return ()

getJointJanno :: [PoseidonPackage] -> [JannoRow]
getJointJanno = concatMap posPacJanno

getJointIndividualInfo :: [PoseidonPackage] -> [IndividualInfo]
getJointIndividualInfo packages = do
    pac <- packages
    jannoRow <- posPacJanno pac
    return $ IndividualInfo (jPoseidonID jannoRow) ((getJannoList . jGroupName) jannoRow) (posPacTitle pac)

-- | A pipe to merge the genotype entries from multiple packages.
-- Uses the `joinEntries` function and catches exceptions to skip the respective SNPs.
joinEntryPipe :: (MonadIO m) => LogEnv -> [Int] -> [String] -> Pipe [Maybe (EigenstratSnpEntry, GenoLine)] (EigenstratSnpEntry, GenoLine) m r
joinEntryPipe logEnv nrInds pacNames = for cat $ \maybeEntries -> do
    eitherJE <- liftIO . try $ joinEntries logEnv nrInds pacNames maybeEntries
    case eitherJE of
        Left (PoseidonGenotypeException err) ->
            logWithEnv logEnv . logDebug $ "Skipping SNP due to " ++ err
        Left e -> liftIO . throwIO $ e
        Right (eigenstratSnpEntry, genoLine) -> yield (eigenstratSnpEntry, genoLine)

loadBimOrSnpFile :: (MonadSafe m) => FilePath -> Producer EigenstratSnpEntry m ()
loadBimOrSnpFile fn
    | takeExtension fn == ".snp" = readEigenstratSnpFile fn
    | takeExtension fn == ".bim" = readBimFile fn
    | otherwise                  = throwM (PoseidonGenotypeException "option snpFile requires snp or bim file endings")

-- | A function to create a minimal POSEIDON package
newMinimalPackageTemplate :: FilePath -> String -> GenotypeDataSpec -> PoseidonPackage
newMinimalPackageTemplate baseDir name (GenotypeDataSpec format_ geno _ snp _ ind _ snpSet_) =
    PoseidonPackage {
        posPacBaseDir = baseDir
    ,   posPacPoseidonVersion = asVersion latestPoseidonVersion
    ,   posPacTitle = name
    ,   posPacDescription = Nothing
    ,   posPacContributor = [ContributorSpec "John Doe" "john@doe.net"]
    ,   posPacPackageVersion = Nothing
    ,   posPacLastModified = Nothing
    ,   posPacGenotypeData = GenotypeDataSpec format_ (takeFileName geno) Nothing (takeFileName snp) Nothing (takeFileName ind) Nothing snpSet_
    ,   posPacJannoFile = Nothing
    ,   posPacJanno = []
    ,   posPacJannoFileChkSum = Nothing
    ,   posPacBibFile = Nothing
    ,   posPacBib = [] :: BibTeX
    ,   posPacBibFileChkSum = Nothing
    ,   posPacReadmeFile = Nothing
    ,   posPacChangelogFile = Nothing
    ,   posPacDuplicate = 1
    }

makePseudoPackageFromGenotypeData :: GenotypeDataSpec -> IO PoseidonPackage
makePseudoPackageFromGenotypeData (GenotypeDataSpec format_ genoFile_ _ snpFile_ _ indFile_ _ snpSet_) = do
    let baseDir      = getBaseDir genoFile_ snpFile_ indFile_
        outInd       = takeFileName indFile_
        outSnp       = takeFileName snpFile_
        outGeno      = takeFileName genoFile_
        genotypeData = GenotypeDataSpec format_ outGeno Nothing outSnp Nothing outInd Nothing snpSet_
        pacName      = takeBaseName genoFile_
    inds <- loadIndividuals baseDir genotypeData
    newPackageTemplate baseDir pacName genotypeData (Just (Left inds)) []
    where
        getBaseDir :: FilePath -> FilePath -> FilePath -> FilePath
        getBaseDir g s i =
            let baseDirGeno = takeDirectory genoFile_
                baseDirSnp = takeDirectory snpFile_
                baseDirInd = takeDirectory indFile_
            in if baseDirGeno == baseDirSnp && baseDirSnp == baseDirInd
               then baseDirGeno
               else throwM $ PoseidonUnequalBaseDirException g s i

-- | A function to create a more complete POSEIDON package
-- This will take only the filenames of the provided files, so it assumes that the files will be copied into
-- the directory into which the YAML file will be written
newPackageTemplate :: FilePath -> String -> GenotypeDataSpec -> Maybe (Either [EigenstratIndEntry] [JannoRow]) -> BibTeX -> IO PoseidonPackage
newPackageTemplate baseDir name genoData indsOrJanno bib = do
    (UTCTime today _) <- getCurrentTime
    let minimalTemplate = newMinimalPackageTemplate baseDir name genoData
        fluffedUpTemplate = minimalTemplate {
            posPacDescription = Just "Empty package template. Please add a description"
        ,   posPacPackageVersion = Just $ makeVersion [0, 1, 0]
        ,   posPacLastModified = Just today
        }
        jannoFilledTemplate = completeJannoSpec name indsOrJanno fluffedUpTemplate
        bibFilledTemplate = completeBibSpec name bib jannoFilledTemplate
    return bibFilledTemplate
    where
        completeJannoSpec _ Nothing inTemplate = inTemplate
        completeJannoSpec name_ (Just (Left a)) inTemplate =
            inTemplate {
                posPacJannoFile = Just $ name_ ++ ".janno",
                posPacJanno = createMinimalJanno a
            }
        completeJannoSpec name_ (Just (Right b)) inTemplate =
            inTemplate {
                posPacJannoFile = Just $ name_ ++ ".janno",
                posPacJanno = b
            }
        completeBibSpec _ [] inTemplate = inTemplate
        completeBibSpec name_ xs inTemplate =
            inTemplate {
                posPacBibFile = Just $ name_ ++ ".bib",
                posPacBib = xs
            }

writePoseidonPackage :: PoseidonPackage -> IO ()
writePoseidonPackage (PoseidonPackage baseDir ver tit des con pacVer mod_ geno jannoF _ jannoC bibF _ bibFC readF changeF _) = do
    let yamlPac = PoseidonYamlStruct ver tit des con pacVer mod_ geno jannoF jannoC bibF bibFC readF changeF
        outF = baseDir </> "POSEIDON.yml"
    encodeFilePretty outF yamlPac<|MERGE_RESOLUTION|>--- conflicted
+++ resolved
@@ -36,21 +36,13 @@
 import           Poseidon.SecondaryTypes    (ContributorSpec (..),
                                              IndividualInfo (..))
 import           Poseidon.Utils             (PoseidonException (..),
-<<<<<<< HEAD
                                              renderPoseidonException,
-                                             PoseidonLogIO, LogMode (..), usePoseidonLogger,
-                                             checkFile)
-
-import           Colog                      (logInfo, logWarning, logDebug)
+                                             PoseidonLogIO,
+                                             checkFile, logDebug, logInfo,
+                                             logWarning, renderPoseidonException,
+                                             LogEnv, logWithEnv)
+
 import           Control.Exception          (throwIO, try, catch)
-=======
-                                             PoseidonLogIO, logDebug, logInfo,
-                                             logWarning,
-                                             renderPoseidonException, LogEnv,
-                                             logWithEnv)
-
-import           Control.Exception          (throwIO)
->>>>>>> 4c68ca4b
 import           Control.Monad              (filterM, forM_, unless, void, when)
 import           Control.Monad.Catch        (MonadThrow, throwM, try)
 import           Control.Monad.IO.Class     (MonadIO, liftIO)
@@ -83,16 +75,9 @@
                                              readEigenstratSnpFile)
 import           SequenceFormats.Plink      (readBimFile)
 import           System.Console.ANSI        (hClearLine, hSetCursorColumn)
-<<<<<<< HEAD
-import           System.Directory           (doesDirectoryExist, listDirectory)
+import           System.Directory           (doesDirectoryExist, doesFileExist, listDirectory)
 import           System.FilePath            (takeDirectory, takeExtension,
                                              takeFileName, (</>), takeBaseName)
-=======
-import           System.Directory           (doesDirectoryExist, doesFileExist,
-                                             listDirectory)
-import           System.FilePath            (takeBaseName, takeDirectory,
-                                             takeExtension, takeFileName, (</>))
->>>>>>> 4c68ca4b
 import           System.IO                  (IOMode (ReadMode), hFlush,
                                              hGetContents, hPutStr, hPutStrLn,
                                              stderr, withFile)
@@ -360,22 +345,14 @@
             return loadedBib
     -- create PoseidonPackage
     let pac = PoseidonPackage baseDir ver tit des con pacVer mod_ geno jannoF janno jannoC bibF bib bibC readF changeF 1
-<<<<<<< HEAD
+    logEnv <- ask
     liftIO $ catch (
         when (not (_readOptIgnoreGeno opts) && _readOptGenoCheck opts) . runSafeT $ do
             -- we're using getJointGenotypeData here on a single package to check for SNP consistency
             -- since that check is only implemented in the jointLoading function, not in the per-package loading
-            (_, eigenstratProd) <- getJointGenotypeData NoLog False [pac] Nothing
+            (_, eigenstratProd) <- getJointGenotypeData logEnv False [pac] Nothing
             runEffect $ eigenstratProd >-> P.take 100 >-> P.drain
         ) (\e -> throwIO $ PoseidonGenotypeExceptionForward e)
-=======
-    logEnv <- ask
-    when (not (_readOptIgnoreGeno opts) && _readOptGenoCheck opts) . runSafeT $ do
-        -- we're using getJointGenotypeData here on a single package to check for SNP consistency
-        -- since that check is only implemented in the jointLoading function, not in the per-package loading
-        (_, eigenstratProd) <- getJointGenotypeData logEnv False [pac] Nothing
-        runEffect $ eigenstratProd >-> P.take 100 >-> P.drain
->>>>>>> 4c68ca4b
     return pac
 
 -- throws exception if any file is missing or checksum is incorrect
