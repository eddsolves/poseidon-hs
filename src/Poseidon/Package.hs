--- conflicted
+++ resolved
@@ -34,13 +34,8 @@
 import           Poseidon.Utils             (PoseidonException (..),
                                              renderPoseidonException)
 
-<<<<<<< HEAD
-import           Control.Exception          (throwIO, try)
-import           Control.Monad              (filterM, forM_, unless, when)
-=======
 import           Control.Exception          (throw, throwIO, try)
 import           Control.Monad              (filterM, forM_, unless, when, void)
->>>>>>> 1750d996
 import           Control.Monad.Catch        (MonadThrow, throwM)
 import           Data.Aeson                 (FromJSON, ToJSON, object,
                                              parseJSON, toJSON, withObject,
@@ -466,6 +461,7 @@
                 return . last . sortOn posPacPackageVersion $ pacs_
             else
                 let t   = posPacTitle $ head pacs_
+                
                     msg = "Multiple packages with the title " ++ t ++ " and all with missing or identical version numbers"
                 in  throwM $ PoseidonPackageException msg
 
