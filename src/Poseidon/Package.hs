--- conflicted
+++ resolved
@@ -45,13 +45,8 @@
 import           Data.Digest.Pure.MD5       (md5)
 import           Data.Either                (lefts, rights)
 import           Data.List                  (groupBy, intercalate, nub, sortOn,
-<<<<<<< HEAD
                                              (\\), elemIndex)
-import           Data.Maybe                 (catMaybes, mapMaybe)
-=======
-                                             (\\))
 import           Data.Maybe                 (catMaybes, mapMaybe, isNothing)
->>>>>>> 3c34bc03
 import           Data.Time                  (Day, UTCTime (..), getCurrentTime)
 import           Data.Version               (Version (..), makeVersion)
 import           Data.Yaml                  (decodeEither')
@@ -499,11 +494,7 @@
 newMinimalPackageTemplate baseDir name (GenotypeDataSpec format_ geno _ snp _ ind _ snpSet_) =
     PoseidonPackage {
         posPacBaseDir = baseDir
-<<<<<<< HEAD
     ,   posPacPoseidonVersion = asVersion latestPoseidonVersion 
-=======
-    ,   posPacPoseidonVersion = makeVersion [2, 4, 0]
->>>>>>> 3c34bc03
     ,   posPacTitle = name
     ,   posPacDescription = Nothing
     ,   posPacContributor = [ContributorSpec "John Doe" "john@doe.net"]
