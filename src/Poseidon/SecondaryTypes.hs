{-# LANGUAGE DeriveGeneric     #-}
{-# LANGUAGE OverloadedStrings #-}


module Poseidon.SecondaryTypes (
    poseidonVersionParser,
    ContributorSpec (..),
    contributorSpecParser,
    IndividualInfo (..),
    GroupInfo(..),
    VersionComponent (..),
    updateThreeComponentVersion,
    PackageInfo(..),
    P.runParser,
    ORCID (..),
    ServerApiReturnType(..),
    ApiReturnData(..),
    ExtendedIndividualInfo(..),
    processApiResponse,
    makeNameWithVersion,
    HasNameAndVersion (..),
    PacNameAndVersion(..)
) where

import           Poseidon.Utils         (PoseidonException (..), PoseidonIO,
                                         logError, logInfo)

import           Control.Exception      (catch, throwIO)
import           Control.Monad          (forM_, guard, mzero, unless)
import           Control.Monad.IO.Class (liftIO)
import           Data.Aeson             (FromJSON, ToJSON (..), Value (String),
                                         eitherDecode', object, parseJSON,
                                         toJSON, withObject, (.:), (.:?), (.=))
import           Data.Char              (digitToInt)
import           Data.List              (intercalate)
import           Data.Text              (pack, unpack)
import           Data.Time              (Day)
import           Data.Version           (Version (..), makeVersion, showVersion)
import           GHC.Generics           (Generic)
import           Network.HTTP.Conduit   (simpleHttp)
import           Poseidon.Janno         (JannoRows)
import qualified Text.Parsec            as P
import qualified Text.Parsec.String     as P

<<<<<<< HEAD
updateThreeComponentVersion :: VersionComponent -> Version -> Version
updateThreeComponentVersion component v =
    let i = versionBranch v
        r = case component of
            Patch -> [ i !! 0,      i !! 1,     (i !! 2) + 1]
            Minor -> [ i !! 0,     (i !! 1) + 1, 0          ]
            Major -> [(i !! 0) + 1,              0, 0       ]
    in makeVersion r

data IndividualInfo = IndividualInfo
    { indInfoName    :: String
    , indInfoGroups  :: [String]
    , indInfoPacName :: String
    } deriving (Show, Ord)
=======
---  Client Server Communication types and functions
>>>>>>> 1a4bb1d3

class HasNameAndVersion a where
    getPacName :: a -> String
    getPacVersion :: a -> Maybe Version

makeNameWithVersion :: (HasNameAndVersion a) => a -> String
makeNameWithVersion a = case getPacVersion a of
    Nothing -> getPacName a
    Just v  -> getPacName a ++ "-" ++ showVersion v

newtype PacNameAndVersion = PacNameAndVersion (String, Maybe Version) deriving (Eq, Ord)

instance HasNameAndVersion PacNameAndVersion where
    getPacName (PacNameAndVersion (n, _)) = n
    getPacVersion (PacNameAndVersion (_, v)) = v

instance ToJSON PacNameAndVersion where
    toJSON (PacNameAndVersion (n, v)) = object ["packageTitle" .= n, "packageVersion" .= v]

instance FromJSON PacNameAndVersion where
    parseJSON = withObject "PacNameAndVersion" $ \v -> do
        n <- v .: "packageTitle"
        vr <- v .: "packageVersion"
        return $ PacNameAndVersion (n, vr)

data ExtendedIndividualInfo = ExtendedIndividualInfo
    {
      extIndInfoName    :: String
    , extIndInfoGroups  :: [String]
    , extIndInfoPacName :: String
    , extIndInfoVersion :: Maybe Version
    , extIndInfoAddCols :: [(String, Maybe String)]
    }

instance HasNameAndVersion ExtendedIndividualInfo where
    getPacName = extIndInfoPacName
    getPacVersion = extIndInfoVersion

instance ToJSON ExtendedIndividualInfo where
    toJSON e =
        object [
            "Poseidon_ID" .= extIndInfoName e, -- following Janno column names
            "Group_Names" .= extIndInfoGroups e,
            "packageTitle" .= extIndInfoPacName e, -- following mostly the Poseidon YAML definition where possible
            "packageVersion" .= extIndInfoVersion e,
            "additionalJannoColumns" .= extIndInfoAddCols e]

instance FromJSON ExtendedIndividualInfo where
    parseJSON = withObject "ExtendedIndividualInfo" $ \v -> ExtendedIndividualInfo
            <$> v .: "Poseidon_ID"
            <*> v .: "Group_Names"
            <*> v .: "packageTitle"
            <*> v .: "packageVersion"
            <*> v .: "additionalJannoColumns"

data PackageInfo = PackageInfo
    { pTitle         :: String
    , pVersion       :: Maybe Version
    , pPosVersion    :: Version
    , pDescription   :: Maybe String
    , pLastModified  :: Maybe Day
    , pNrIndividuals :: Int
    } deriving (Eq)

instance HasNameAndVersion PackageInfo where
    getPacName = pTitle
    getPacVersion = pVersion

instance ToJSON PackageInfo where
    toJSON (PackageInfo title version posVersion description lastModified nrIndividuals) =
        object [
            "title" .= title,
            "packageVersion" .= version,
            "poseidonVersion" .= posVersion,
            "description" .= description,
            "lastModified" .= lastModified,
            "nrIndividuals" .= nrIndividuals
        ]

instance FromJSON PackageInfo where
    parseJSON = withObject "PackageInfo" $ \v -> PackageInfo
            <$> v .: "title"
            <*> v .: "packageVersion"
            <*> v .: "poseidonVersion"
            <*> v .: "description"
            <*> v .: "lastModified"
            <*> v .: "nrIndividuals"

data GroupInfo = GroupInfo
    { gName          :: String
    , gPackageNames  :: PacNameAndVersion
    , gNrIndividuals :: Int
    }

instance ToJSON GroupInfo where
    toJSON (GroupInfo name pacNames nrIndividuals) =
        object [
            "groupName" .= name,
            "packageName" .= pacNames,
            "nrIndividuals" .= nrIndividuals
        ]

instance FromJSON GroupInfo where
    parseJSON = withObject "GroupInfo" $ \v -> GroupInfo
            <$> v .: "groupName"
            <*> v .: "packageName"
            <*> v .: "nrIndividuals"

data ServerApiReturnType = ServerApiReturnType {
    _apiMessages :: [String],
    _apiResponse :: Maybe ApiReturnData
}

instance ToJSON ServerApiReturnType where
    toJSON (ServerApiReturnType messages response) =
        object [
            "serverMessages" .= messages,
            "serverResponse" .= response
        ]

instance FromJSON ServerApiReturnType where
    parseJSON = withObject "ServerApiReturnType" $ \v -> ServerApiReturnType
            <$> v .: "serverMessages"
            <*> v .: "serverResponse"

data ApiReturnData = ApiReturnPackageInfo [PackageInfo]
                   | ApiReturnGroupInfo [GroupInfo]
                   | ApiReturnExtIndividualInfo [ExtendedIndividualInfo]
                   | ApiReturnJanno [(String, JannoRows)] deriving (Generic)

instance ToJSON ApiReturnData where
    toJSON (ApiReturnPackageInfo pacInfo) =
        object [
            "constructor" .= String "ApiReturnPackageInfo",
            "packageInfo" .= pacInfo
        ]
    toJSON (ApiReturnGroupInfo groupInfo) =
        object [
            "constructor" .= String "ApiReturnGroupInfo",
            "groupInfo" .= groupInfo
        ]
    toJSON (ApiReturnExtIndividualInfo extIndInfo) =
        object [
            "constructor" .= String "ApiReturnExtIndividualInfo",
            "extIndInfo" .= extIndInfo
        ]
    toJSON (ApiReturnJanno janno) =
        object [
            "constructor" .= String "ApiReturnJanno",
            "janno" .= janno
        ]

instance FromJSON ApiReturnData where
    parseJSON = withObject "ApiReturnData" $ \v -> do
        constr <- v .: "constructor"
        case constr of
            "ApiReturnPackageInfo" -> ApiReturnPackageInfo <$> v .: "packageInfo"
            "ApiReturnGroupInfo" -> ApiReturnGroupInfo <$> v .: "groupInfo"
            "ApiReturnExtIndividualInfo" -> ApiReturnExtIndividualInfo <$> v .: "extIndInfo"
            "ApiReturnJanno" -> ApiReturnJanno <$> v .: "janno"
            _ -> error $ "cannot parse ApiReturnType with constructor " ++ constr

processApiResponse :: String -> Bool -> PoseidonIO ApiReturnData
processApiResponse url quiet = do
    remoteData <- liftIO $ catch (simpleHttp url) (throwIO . PoseidonHttpExceptionForward)
    ServerApiReturnType messages maybeReturn <- case eitherDecode' remoteData of
        Left err  -> liftIO . throwIO $ PoseidonRemoteJSONParsingException err
        Right sam -> return sam
    unless (null messages || quiet) $
        forM_ messages (\msg -> logInfo $ "Message from the Server: " ++ msg)
    case maybeReturn of
        Just apiReturn -> return apiReturn
        Nothing -> do
            logError "The server request was unsuccessful"
            liftIO . throwIO . PoseidonServerCommunicationException $ "Server error upon URL " ++ url


--- Other types and functions not exclusively used for Client-Server Comm
data VersionComponent = Major
    | Minor
    | Patch
    deriving Show

data IndividualInfo = IndividualInfo
    { indInfoName    :: String
    , indInfoGroups  :: [String]
    , indInfoPacName :: String
    } deriving (Show, Ord, Generic)

instance Eq IndividualInfo where
    (==) (IndividualInfo a1 b1 c1) (IndividualInfo a2 b2 c2) = a1 == a2 && head b1 == head b2 && c1 == c2


poseidonVersionParser :: P.Parser Version
poseidonVersionParser = do
    major <- read <$> P.many1 P.digit
    _ <- P.oneOf "."
    minor <- read <$> P.many1 P.digit
    _ <- P.oneOf "."
    patch <- read <$> P.many1 P.digit
    return (makeVersion [major, minor, patch])


-- | A data type to represent a contributor
data ContributorSpec = ContributorSpec
    { contributorName  :: String -- ^ the name of a contributor
    , contributorEmail :: String -- ^ the email address of a contributor
    , contributorORCID :: Maybe ORCID -- ^ the ORCID of a contributor
    }
    deriving (Show, Eq)

-- | To facilitate automatic parsing of ContributorSpec from JSON files
instance FromJSON ContributorSpec where
    parseJSON = withObject "contributor" $ \v -> ContributorSpec
        <$> v .:  "name"
        <*> v .:  "email"
        <*> v .:? "orcid"

instance ToJSON ContributorSpec where
    -- this encodes directly to a bytestring Builder
    toJSON x = object [
          "name"  .= contributorName x
        , "email" .= contributorEmail x
        , "orcid" .= contributorORCID x
        ]

contributorSpecParser :: P.Parser [ContributorSpec]
contributorSpecParser = P.try (P.sepBy oneContributorSpecParser (P.char ';' <* P.spaces))

oneContributorSpecParser :: P.Parser ContributorSpec
oneContributorSpecParser = do
    name <- P.between (P.char '[') (P.char ']') (P.manyTill P.anyChar (P.lookAhead (P.char ']')))
    email <- P.between (P.char '(') (P.char ')') (P.manyTill P.anyChar (P.lookAhead (P.char ')')))
    -- TODO: add option to add ORCID here
    return (ContributorSpec name email Nothing)

-- | A data type to represent an ORCID
-- see https://support.orcid.org/hc/en-us/articles/360006897674-Structure-of-the-ORCID-Identifier
data ORCID = ORCID
    { _orcidNums     :: [Char]
    , _orcidChecksum :: Char
    }
    deriving (Show, Eq)

instance FromJSON ORCID where
    parseJSON (String s) = case P.runParser parseORCID () "" (unpack s) of
        Left err -> fail $ show err
        Right x  -> pure x
    parseJSON _          = mzero

instance ToJSON ORCID where
    toJSON x = String $ pack $ renderORCID x

parseORCID :: P.Parser ORCID
parseORCID = do
    orcid <- (\a b c d e -> ORCID (concat [a,b,c,d]) e) <$>
            fourBlock <* m
        <*> fourBlock <* m
        <*> fourBlock <* m
        <*> threeBlock <*> checksumDigit <* P.eof
    guard (validateORCID orcid) P.<?> "ORCID is not valid"
    return orcid
  where
      fourBlock = P.count 4 P.digit
      m = P.oneOf "-"
      threeBlock = P.count 3 P.digit
      checksumDigit = P.digit P.<|> P.char 'X'

validateORCID :: ORCID -> Bool
validateORCID (ORCID nums check) =
    let numsInt = map digitToInt nums
        total = makeTotal 0 numsInt
        remainder = total `mod` 11
        result = (12 - remainder) `mod` 11
        checkInt = if check == 'X' then 10 else digitToInt check
    in result == checkInt
    where
        makeTotal :: Int -> [Int] -> Int
        makeTotal a []     = a
        makeTotal a (x:xs) = makeTotal ((a + x) * 2) xs

renderORCID :: ORCID -> String
renderORCID (ORCID nums check) =
    intercalate "-" (chunks 4 nums) ++ [check]
    where
        chunks :: Int -> [a] -> [[a]]
        chunks _ [] = []
        chunks n xs =
            let (ys, zs) = splitAt n xs
            in  ys : chunks n zs
<|MERGE_RESOLUTION|>--- conflicted
+++ resolved
@@ -42,24 +42,7 @@
 import qualified Text.Parsec            as P
 import qualified Text.Parsec.String     as P
 
-<<<<<<< HEAD
-updateThreeComponentVersion :: VersionComponent -> Version -> Version
-updateThreeComponentVersion component v =
-    let i = versionBranch v
-        r = case component of
-            Patch -> [ i !! 0,      i !! 1,     (i !! 2) + 1]
-            Minor -> [ i !! 0,     (i !! 1) + 1, 0          ]
-            Major -> [(i !! 0) + 1,              0, 0       ]
-    in makeVersion r
-
-data IndividualInfo = IndividualInfo
-    { indInfoName    :: String
-    , indInfoGroups  :: [String]
-    , indInfoPacName :: String
-    } deriving (Show, Ord)
-=======
 ---  Client Server Communication types and functions
->>>>>>> 1a4bb1d3
 
 class HasNameAndVersion a where
     getPacName :: a -> String
@@ -242,6 +225,15 @@
     | Minor
     | Patch
     deriving Show
+
+updateThreeComponentVersion :: VersionComponent -> Version -> Version
+updateThreeComponentVersion component v =
+    let i = versionBranch v
+        r = case component of
+            Patch -> [ i !! 0,      i !! 1,     (i !! 2) + 1]
+            Minor -> [ i !! 0,     (i !! 1) + 1, 0          ]
+            Major -> [(i !! 0) + 1,              0, 0       ]
+    in makeVersion r
 
 data IndividualInfo = IndividualInfo
     { indInfoName    :: String
