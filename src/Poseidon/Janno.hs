--- conflicted
+++ resolved
@@ -39,12 +39,8 @@
 import           Data.Either                (isLeft, isRight, lefts, rights)
 import           Data.Either.Combinators    (rightToMaybe)
 import qualified Data.HashMap.Lazy          as HM
-<<<<<<< HEAD
-import           Data.List                  (intercalate, nub)
 import           Data.Maybe                 (fromMaybe)
-=======
 import           Data.List                  (intercalate, nub, (\\))
->>>>>>> aa16af35
 import qualified Data.Vector                as V
 import           GHC.Generics               (Generic)
 import           Network.URI                (isURI)
@@ -332,7 +328,6 @@
 -- See https://github.com/poseidon-framework/poseidon2-schema/blob/master/janno_columns.tsv
 -- for more details
 data JannoRow = JannoRow
-<<<<<<< HEAD
     { jIndividualID                 :: String
     , jCollectionID                 :: Maybe String
     , jSourceTissue                 :: Maybe [String]
@@ -352,7 +347,7 @@
     , jDataType                     :: Maybe [JannoDataType]
     , jGenotypePloidy               :: Maybe JannoGenotypePloidy
     , jGroupName                    :: [String]
-    , jGeneticSex                   :: Sex
+    , jGeneticSex                   :: JannoSex
     , jNrAutosomalSNPs              :: Maybe Int
     , jCoverage1240K                :: Maybe Double
     , jMTHaplogroup                 :: Maybe String
@@ -371,44 +366,6 @@
     , jPublication                  :: Maybe [String]
     , jComments                     :: Maybe String
     , jKeywords                     :: Maybe [String]
-=======
-    { jIndividualID      :: String
-    , jCollectionID      :: Maybe String
-    , jSourceTissue      :: Maybe [String]
-    , jCountry           :: Maybe String
-    , jLocation          :: Maybe String
-    , jSite              :: Maybe String
-    , jLatitude          :: Maybe Latitude
-    , jLongitude         :: Maybe Longitude
-    , jDateC14Labnr      :: Maybe [String]
-    , jDateC14UncalBP    :: Maybe [Int]
-    , jDateC14UncalBPErr :: Maybe [Int]
-    , jDateBCADMedian    :: Maybe Int
-    , jDateBCADStart     :: Maybe Int
-    , jDateBCADStop      :: Maybe Int
-    , jDateType          :: Maybe JannoDateType
-    , jNrLibraries       :: Maybe Int
-    , jDataType          :: Maybe [JannoDataType]
-    , jGenotypePloidy    :: Maybe JannoGenotypePloidy
-    , jGroupName         :: [String]
-    , jGeneticSex        :: JannoSex
-    , jNrAutosomalSNPs   :: Maybe Int
-    , jCoverage1240K     :: Maybe Double
-    , jMTHaplogroup      :: Maybe String
-    , jYHaplogroup       :: Maybe String
-    , jEndogenous        :: Maybe Percent
-    , jUDG               :: Maybe JannoUDG
-    , jLibraryBuilt      :: Maybe JannoLibraryBuilt
-    , jDamage            :: Maybe Percent
-    , jNuclearContam     :: Maybe Double
-    , jNuclearContamErr  :: Maybe Double
-    , jMTContam          :: Maybe Double
-    , jMTContamErr       :: Maybe Double
-    , jPrimaryContact    :: Maybe String
-    , jPublication       :: Maybe String
-    , jComments          :: Maybe String
-    , jKeywords          :: Maybe [String]
->>>>>>> aa16af35
     }
     deriving (Show, Eq, Generic)
 
@@ -666,7 +623,6 @@
 -- | A function to create an empty janno row for an individual
 createMinimalSample :: EigenstratIndEntry -> JannoRow
 createMinimalSample (EigenstratIndEntry id sex pop) =
-<<<<<<< HEAD
     JannoRow { 
           jIndividualID                 = id
         , jCollectionID                 = Nothing
@@ -687,7 +643,7 @@
         , jDataType                     = Nothing
         , jGenotypePloidy               = Nothing
         , jGroupName                    = [pop]
-        , jGeneticSex                   = sex
+        , jGeneticSex                   = JannoSex sex
         , jNrAutosomalSNPs              = Nothing
         , jCoverage1240K                = Nothing
         , jMTHaplogroup                 = Nothing
@@ -706,45 +662,6 @@
         , jPublication                  = Nothing
         , jComments                     = Nothing
         , jKeywords                     = Nothing
-=======
-    JannoRow
-        { jIndividualID      = id
-        , jCollectionID      = Nothing
-        , jSourceTissue      = Nothing
-        , jCountry           = Nothing
-        , jLocation          = Nothing
-        , jSite              = Nothing
-        , jLatitude          = Nothing
-        , jLongitude         = Nothing
-        , jDateC14Labnr      = Nothing
-        , jDateC14UncalBP    = Nothing
-        , jDateC14UncalBPErr = Nothing
-        , jDateBCADMedian    = Nothing
-        , jDateBCADStart     = Nothing
-        , jDateBCADStop      = Nothing
-        , jDateType          = Nothing
-        , jNrLibraries       = Nothing
-        , jDataType          = Nothing
-        , jGenotypePloidy    = Nothing
-        , jGroupName         = [pop]
-        , jGeneticSex        = JannoSex sex
-        , jNrAutosomalSNPs   = Nothing
-        , jCoverage1240K     = Nothing
-        , jMTHaplogroup      = Nothing
-        , jYHaplogroup       = Nothing
-        , jEndogenous        = Nothing
-        , jUDG               = Nothing
-        , jLibraryBuilt      = Nothing
-        , jDamage            = Nothing
-        , jNuclearContam     = Nothing
-        , jNuclearContamErr  = Nothing
-        , jMTContam          = Nothing
-        , jMTContamErr       = Nothing
-        , jPrimaryContact    = Nothing
-        , jPublication       = Nothing
-        , jComments          = Nothing
-        , jKeywords          = Nothing
->>>>>>> aa16af35
     }
 
 -- Janno consistency checks
