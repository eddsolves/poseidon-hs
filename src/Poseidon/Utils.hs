{-# LANGUAGE OverloadedStrings #-}

module Poseidon.Utils (
    PoseidonException(..),
    renderPoseidonException,
    IndividualInfo(..)
) where

import           Control.Exception (Exception)
import           Data.Aeson        (FromJSON, ToJSON, object, parseJSON, toJSON,
                                    withObject, (.:), (.=))
import           Data.Yaml         (ParseException)

-- | A Poseidon Exception data type with several concrete constructors
<<<<<<< HEAD
data PoseidonException = 
    PoseidonYamlParseException FilePath ParseException -- ^ An exception to represent YAML parsing errors
    | PoseidonPackageException String -- ^ An exception to represent a logical error in a package
    | PoseidonIndSearchException String -- ^ An exception to represent an error when searching for individuals or populations
    | PoseidonGenotypeException String -- ^ An exception to represent errors when trying to parse the genotype data
    | PoseidonJannoRowException FilePath Int String -- ^ An exception to represent errors when trying to parse the .janno file
    | PoseidonJannoConsistencyException FilePath String -- ^ An exception to represent within-janno consistency errors
    | PoseidonCrossFileConsistencyException String String -- ^ An exception to represent inconsistencies across multiple files in a package
    | PoseidonCollectionException String -- ^ An exception to represent logical issues in a poseidon package Collection
    | PoseidonFileExistenceException FilePath -- ^ An exception to represent missing files
    | PoseidonFileChecksumException FilePath -- ^ An exception to represent failed checksum tests
    | PoseidonFStatsFormatException String -- ^ An exception type to represent FStat specification errors
    | PoseidonBibTeXException FilePath String -- ^ An exception to represent errors when trying to parse the .bib file
    | PoseidonPoseidonEntityParsingException String -- ^ An exception to indicate failed entity parsing
    | PoseidonEmptyForgeException -- ^ An exception to throw if there is nothing to be forged
    | PoseidonNewPackageConstructionException String -- ^ An exception to indicate an issue in newPackageTemplate
    | PoseidonRemoteJSONParsingException String -- ^ An exception to indicate failed remote info JSON parsing
=======
data PoseidonException = PoseidonYamlParseException FilePath ParseException
    | PoseidonPackageException String
    | PoseidonIndSearchException String
    | PoseidonGenotypeException String
    | PoseidonJannoRowException FilePath Int String
    | PoseidonJannoConsistencyException FilePath String
    | PoseidonCrossFileConsistencyException String String
    | PoseidonFileExistenceException FilePath
    | PoseidonFileChecksumException FilePath
    | PoseidonFStatsFormatException String
    | PoseidonBibTeXException FilePath String
    | PoseidonPoseidonEntityParsingException String
    | PoseidonEmptyForgeException
    | PoseidonNewPackageConstructionException String
    | PoseidonRemoteJSONParsingException String
>>>>>>> 9cf3f28f
    deriving (Show)

instance Exception PoseidonException

renderPoseidonException :: PoseidonException -> String
renderPoseidonException (PoseidonYamlParseException fn e) =
    "Could not parse YAML file " ++ fn ++ ": " ++ show e
renderPoseidonException (PoseidonPackageException s) =
    "Encountered a logical error with a poseidon package: " ++ s
renderPoseidonException (PoseidonIndSearchException s) =
    show s
renderPoseidonException (PoseidonGenotypeException s) =
    "Error in the genotype data: " ++ show s
renderPoseidonException (PoseidonJannoRowException f i s) =
    "Can't read sample in " ++ f ++ " in line " ++ show i ++ ": " ++ s
renderPoseidonException (PoseidonJannoConsistencyException f s) =
    "Consistency issues in .janno file " ++ f ++ ": " ++ s
renderPoseidonException (PoseidonCrossFileConsistencyException p s) =
    "Cross-file consistency issue in package " ++ p ++ ": " ++ s
renderPoseidonException (PoseidonCollectionException s) =
    "The package collection is broken: " ++ s
renderPoseidonException (PoseidonFileExistenceException f) =
    "File " ++ f ++ " does not exist"
renderPoseidonException (PoseidonFileChecksumException f) =
    "File checksum test failed: " ++ f
renderPoseidonException (PoseidonFStatsFormatException s) =
    "Fstat specification error: " ++ s
renderPoseidonException (PoseidonBibTeXException f s) =
    "BibTex problem in file " ++ f ++ ": " ++ s
renderPoseidonException (PoseidonPoseidonEntityParsingException s) =
    "Error when parsing the forge selection: " ++ s
renderPoseidonException PoseidonEmptyForgeException =
    "Nothing to be forged"
renderPoseidonException (PoseidonNewPackageConstructionException s) =
    show s


data IndividualInfo = IndividualInfo
    { indInfoName    :: String
    , indInfoGroup   :: String
    , indInfoPacName :: String
    }

instance ToJSON IndividualInfo where
    toJSON x = object [
        "name" .= indInfoName x,
        "group" .= indInfoGroup x,
        "pacName" .= indInfoPacName x]

instance FromJSON IndividualInfo where
    parseJSON = withObject "IndividualInfo" $ \v -> IndividualInfo
        <$> v .:   "name"
        <*> v .:   "group"
        <*> v .:  "pacName"<|MERGE_RESOLUTION|>--- conflicted
+++ resolved
@@ -12,7 +12,6 @@
 import           Data.Yaml         (ParseException)
 
 -- | A Poseidon Exception data type with several concrete constructors
-<<<<<<< HEAD
 data PoseidonException = 
     PoseidonYamlParseException FilePath ParseException -- ^ An exception to represent YAML parsing errors
     | PoseidonPackageException String -- ^ An exception to represent a logical error in a package
@@ -30,23 +29,6 @@
     | PoseidonEmptyForgeException -- ^ An exception to throw if there is nothing to be forged
     | PoseidonNewPackageConstructionException String -- ^ An exception to indicate an issue in newPackageTemplate
     | PoseidonRemoteJSONParsingException String -- ^ An exception to indicate failed remote info JSON parsing
-=======
-data PoseidonException = PoseidonYamlParseException FilePath ParseException
-    | PoseidonPackageException String
-    | PoseidonIndSearchException String
-    | PoseidonGenotypeException String
-    | PoseidonJannoRowException FilePath Int String
-    | PoseidonJannoConsistencyException FilePath String
-    | PoseidonCrossFileConsistencyException String String
-    | PoseidonFileExistenceException FilePath
-    | PoseidonFileChecksumException FilePath
-    | PoseidonFStatsFormatException String
-    | PoseidonBibTeXException FilePath String
-    | PoseidonPoseidonEntityParsingException String
-    | PoseidonEmptyForgeException
-    | PoseidonNewPackageConstructionException String
-    | PoseidonRemoteJSONParsingException String
->>>>>>> 9cf3f28f
     deriving (Show)
 
 instance Exception PoseidonException
