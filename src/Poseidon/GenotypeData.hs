{-# LANGUAGE LambdaCase        #-}
{-# LANGUAGE OverloadedStrings #-}
module Poseidon.GenotypeData where

<<<<<<< HEAD
import           Poseidon.Utils             (PoseidonException (..), checkFile)
=======
import           Poseidon.Utils             (LogEnv, PoseidonException (..),
                                             logDebug, logWithEnv)
>>>>>>> 4c68ca4b

import           Control.Exception          (throwIO)
import           Control.Monad              (forM, when)
import           Control.Monad.IO.Class     (MonadIO, liftIO)
import           Data.Aeson                 (FromJSON, ToJSON, object,
                                             parseJSON, toJSON, withObject,
                                             withText, (.:), (.:?), (.=))
import           Data.ByteString            (isPrefixOf)
import           Data.IORef                 (modifyIORef, newIORef, readIORef)
import           Data.List                  (nub, sort)
import           Data.Maybe                 (catMaybes)
import qualified Data.Text                  as T
import qualified Data.Vector                as V
import           Pipes                      (Pipe, Producer, cat, for, yield)
import           Pipes.Safe                 (MonadSafe)
import           SequenceFormats.Eigenstrat (EigenstratIndEntry (..),
                                             EigenstratSnpEntry (..),
                                             GenoEntry (..), GenoLine,
                                             readEigenstrat, readEigenstratInd)
import           SequenceFormats.Plink      (readFamFile, readPlink)
import           System.Console.ANSI        (hClearLine, hSetCursorColumn)
import           System.FilePath            ((</>))
import           System.IO                  (hFlush, hPutStr, stderr)

data GenoDataSource = PacBaseDir
    { getPacBaseDirs :: FilePath
    }
    | GenoDirect
    { getGenoDirect :: GenotypeDataSpec
    }
    deriving Show

-- | A datatype to specify genotype files
data GenotypeDataSpec = GenotypeDataSpec
    { format         :: GenotypeFormatSpec
    -- ^ the genotype format
    , genoFile       :: FilePath
    -- ^ path to the geno file
    , genoFileChkSum :: Maybe String
    -- ^ the optional checksum for the geno file
    , snpFile        :: FilePath
    -- ^ path to the snp file
    , snpFileChkSum  :: Maybe String
    -- ^ the optional checksum for the Snp file
    , indFile        :: FilePath
    -- ^ path to the ind file
    , indFileChkSum  :: Maybe String
    -- ^ the optional checksum for the indfile
    , snpSet         :: Maybe SNPSetSpec
    -- ^ the SNP set de facto listed in the genotype data
    }
    deriving (Show, Eq)

-- | To facilitate automatic parsing of GenotypeDataSpec from JSON files
instance FromJSON GenotypeDataSpec where
    parseJSON = withObject "GenotypeData" $ \v -> GenotypeDataSpec
        <$> v .:  "format"
        <*> v .:  "genoFile"
        <*> v .:? "genoFileChkSum"
        <*> v .:  "snpFile"
        <*> v .:? "snpFileChkSum"
        <*> v .:  "indFile"
        <*> v .:? "indFileChkSum"
        <*> v .:? "snpSet"

instance ToJSON GenotypeDataSpec where
    -- this encodes directly to a bytestring Builder
    toJSON x = object [
        "format"        .= format x,
        "genoFile"      .= genoFile x,
        "genoFileChkSum".= genoFileChkSum x,
        "snpFile"       .= snpFile x,
        "snpFileChkSum" .= snpFileChkSum x,
        "indFile"       .= indFile x,
        "indFileChkSum" .= indFileChkSum x,
        "snpSet"        .= snpSet x
        ]

-- | A data type representing the options fo the genotype format
data GenotypeFormatSpec = GenotypeFormatEigenstrat
    | GenotypeFormatPlink
    deriving (Eq)

instance Show GenotypeFormatSpec where
    show GenotypeFormatPlink      = "PLINK"
    show GenotypeFormatEigenstrat = "EIGENSTRAT"

-- | To facilitate automatic parsing of GenotypeFormatSpec from JSON files
instance FromJSON GenotypeFormatSpec where
    parseJSON = withText "format" $ \v -> case v of
        "EIGENSTRAT" -> pure GenotypeFormatEigenstrat
        "PLINK"      -> pure GenotypeFormatPlink
        _            -> fail ("unknown format " ++ T.unpack v)

instance ToJSON GenotypeFormatSpec where
    toJSON a = case a of
        GenotypeFormatPlink      -> "PLINK"
        GenotypeFormatEigenstrat -> "EIGENSTRAT"

data SNPSetSpec = SNPSet1240K
    | SNPSetHumanOrigins
    | SNPSetOther
    deriving (Eq)

instance Show SNPSetSpec where
    show SNPSet1240K        = "1240K"
    show SNPSetHumanOrigins = "HumanOrigins"
    show SNPSetOther        = "Other"

instance FromJSON SNPSetSpec where
    parseJSON = withText "snpSet" $ \v -> case v of
        "1240K"        -> pure SNPSet1240K
        "HumanOrigins" -> pure SNPSetHumanOrigins
        "Other"        -> pure SNPSetOther
        _              -> fail ("unknown snpSet " ++ T.unpack v)

instance ToJSON SNPSetSpec where
    toJSON a = case a of
        SNPSet1240K        -> "1240K"
        SNPSetHumanOrigins -> "HumanOrigins"
        SNPSetOther        -> "Other"

snpSetMergeList :: [SNPSetSpec] -> Bool -> SNPSetSpec
snpSetMergeList (x:xs) intersect = foldr (\a b -> snpSetMerge a b intersect) x xs
snpSetMergeList _ _ = error "snpSetMergeList: This should never happen"

snpSetMerge :: SNPSetSpec -> SNPSetSpec -> Bool -> SNPSetSpec
snpSetMerge SNPSet1240K         SNPSet1240K         _     = SNPSet1240K
snpSetMerge SNPSetHumanOrigins  SNPSetHumanOrigins  _     = SNPSetHumanOrigins
snpSetMerge SNPSetOther         _                   _     = SNPSetOther
snpSetMerge _                   SNPSetOther         _     = SNPSetOther
snpSetMerge SNPSet1240K         SNPSetHumanOrigins  True  = SNPSetHumanOrigins
snpSetMerge SNPSetHumanOrigins  SNPSet1240K         True  = SNPSetHumanOrigins
snpSetMerge SNPSet1240K         SNPSetHumanOrigins  False = SNPSet1240K
snpSetMerge SNPSetHumanOrigins  SNPSet1240K         False = SNPSet1240K

-- | A function to return a list of all individuals in the genotype files of a package.
loadIndividuals :: FilePath -- ^ the base directory
               -> GenotypeDataSpec -- ^ the Genotype spec
               -> IO [EigenstratIndEntry] -- ^ the returned list of EigenstratIndEntries.
loadIndividuals d gd = do
    checkFile (d </> indFile gd) Nothing
    case format gd of
        GenotypeFormatEigenstrat -> readEigenstratInd (d </> indFile gd)
        GenotypeFormatPlink      -> readFamFile (d </> indFile gd)

-- | A function to read the genotype data of a package
loadGenotypeData :: (MonadSafe m) =>
                   FilePath -- ^ the base path
                -> GenotypeDataSpec -- ^ the genotype spec
                -> m ([EigenstratIndEntry], Producer (EigenstratSnpEntry, GenoLine) m ())
                -- ^ a pair of the EigenstratIndEntries and a Producer over the Snp position values and the genotype line.
loadGenotypeData baseDir (GenotypeDataSpec format_ genoF _ snpF _ indF _ _) =
    case format_ of
        GenotypeFormatEigenstrat -> readEigenstrat (baseDir </> genoF) (baseDir </> snpF) (baseDir </> indF)
        GenotypeFormatPlink      -> readPlink (baseDir </> genoF) (baseDir </> snpF) (baseDir </> indF)

joinEntries :: (MonadIO m) => LogEnv -> [Int] -> [String] -> [Maybe (EigenstratSnpEntry, GenoLine)] -> m (EigenstratSnpEntry, GenoLine)
joinEntries logEnv nrInds pacNames maybeTupleList = do
    let allSnpEntries = map fst . catMaybes $ maybeTupleList
    consensusSnpEntry <- getConsensusSnpEntry logEnv allSnpEntries
    recodedGenotypes <- forM (zip3 nrInds pacNames maybeTupleList) $ \(n, name, maybeTuple) ->
        case maybeTuple of
            Nothing -> return (V.replicate n Missing)
            Just (snpEntry, genoLine) -> case recodeAlleles consensusSnpEntry snpEntry genoLine of
                Left err -> do
                    let msg = "Error in genotype data of package " ++ name ++ ": " ++ err
                    liftIO . throwIO $ PoseidonGenotypeException msg
                Right x -> return x
    return (consensusSnpEntry, V.concat recodedGenotypes)

getConsensusSnpEntry :: (MonadIO m) => LogEnv -> [EigenstratSnpEntry] -> m EigenstratSnpEntry
getConsensusSnpEntry logEnv snpEntries = do
    let chrom = snpChrom . head $ snpEntries
        pos = snpPos . head $ snpEntries
        uniqueIds = nub . map snpId $ snpEntries
        uniqueGenPos = sort . nub . map snpGeneticPos $ snpEntries
        allAlleles    = concat $ [[r, a] | EigenstratSnpEntry _ _ _ _ r a <- snpEntries]
        uniqueAlleles = nub . filter (\a -> a /= 'N' && a /= '0' && a /= 'X') $ allAlleles
    id_ <- case uniqueIds of
        [i] -> return i
        _ -> do -- multiple Ids: Picking the first rs-number if possible, otherwise the first one.
            let rsIds = filter (isPrefixOf "rs") uniqueIds
                selectedId = case rsIds of
                    (i:_) -> i
                    _     -> head uniqueIds
            logWithEnv logEnv . logDebug $
                "Found inconsistent SNP IDs: " ++ show uniqueIds ++ ". Choosing " ++ show selectedId
            return selectedId
    genPos <- case uniqueGenPos of
        [p] -> return p
        [0.0, p] -> return p -- 0.0 is considered "no data" in genetic position column
        _ -> do -- multiple non-zero genetic positions. Choosing the largest one.
            let selectedGenPos = maximum uniqueGenPos
            logWithEnv logEnv . logDebug $
                "Found inconsistent genetic positions in SNP " ++ show id_ ++ ": " ++
                show uniqueGenPos ++ ". Choosing " ++ show selectedGenPos
            return selectedGenPos
    case uniqueAlleles of
        [] -> do -- no non-missing alleles found
            logWithEnv logEnv . logDebug $
                "SNP " ++ show id_ ++ " appears to have no data (both ref and alt allele are blank"
            return (EigenstratSnpEntry chrom pos genPos id_ 'N' 'N')
        [r] -> do -- only one non-missing allele found
            logWithEnv logEnv . logDebug $
                "SNP " ++ show id_ ++ " appears to be monomorphic (only one of ref and alt alleles are non-blank)"
            return (EigenstratSnpEntry chrom pos genPos id_ 'N' r)
        [ref, alt] ->
            return (EigenstratSnpEntry chrom pos genPos id_ ref alt)
        _ -> liftIO . throwIO $ PoseidonGenotypeException ("Incongruent alleles: " ++ show snpEntries)

recodeAlleles :: EigenstratSnpEntry -> EigenstratSnpEntry -> GenoLine -> Either String GenoLine
recodeAlleles consensusSnpEntry snpEntry genoLine = do
    let (EigenstratSnpEntry _ _ _ _ consRefA consAltA) = consensusSnpEntry
    let (EigenstratSnpEntry _ _ _ _ refA altA) = snpEntry
    let maybeRecodedGenoline = case (isMissing consRefA, isMissing consAltA) of
            (False, False) -> maybeFlipGenoLine1 consRefA consAltA refA altA
            (False, True)  -> maybeFlipGenoLine2 consRefA          refA altA
            (True, False)  -> maybeFlipGenoLine3          consAltA refA altA
            (True, True)   -> maybeFlipGenoLine4
    case maybeRecodedGenoline of
        Left err -> Left ("At snp " ++ show snpEntry ++ ": allele coding error due to inconsistent \
                           \alleles with consensus alleles ref = " ++ [consRefA] ++ ", alt = " ++ [consAltA] ++
                           ". Error: " ++ err)
        Right recodedGenoLine -> return recodedGenoLine
  where
    isMissing '0' = True
    isMissing 'N' = True
    isMissing _   = False
    maybeFlipGenoLine1 consRefA consAltA refA altA
        | (refA, altA) == (consRefA, consAltA) = return genoLine -- simple concordance
        | (refA, altA) == (consAltA, consRefA) = return (V.map flipGeno genoLine) -- alleles flipped
        | refA == consRefA                     = checked HomRef $ return genoLine -- refs equal, alts different, need everything HomRef or Missing
        | altA == consAltA                     = checked HomAlt $ return genoLine -- alts equal, refs different, need everything HomAlt
        | refA == consAltA                     = checked HomRef $ return (V.map flipGeno genoLine) -- need everything HomRef, then flip
        | altA == consRefA                     = checked HomAlt $ return (V.map flipGeno genoLine) -- need everything HomAlt, then flip
        | otherwise                            = checked Missing $ return genoLine
    maybeFlipGenoLine2 consRefA refA altA
        | refA == consRefA                     = checked HomRef $ return genoLine -- refs equal, need everything HomRef or Missing
        | altA == consRefA                     = checked HomAlt $ return (V.map flipGeno genoLine) -- ref flipped, need everything HomAlt or Missing, then flip
        | otherwise                            = checked Missing $ return genoLine
    maybeFlipGenoLine3 consAltA refA altA
        | refA == consAltA                     = checked HomRef $ return (V.map flipGeno genoLine) -- alt flipped, need everything HomAlt or Missing, then flip
        | altA == consAltA                     = checked HomAlt $ return genoLine -- alts equal, need everything HomAlt or Missing
        | otherwise                            = checked Missing $ return genoLine
    maybeFlipGenoLine4 = checked Missing $ return genoLine
    checked Missing action = if V.any (/= Missing) genoLine then Left "Requiring all genotype missing" else action
    checked t       action = if V.any (\g -> g /= Missing && g /= t) genoLine then Left ("requiring all genotypes missing or " ++ show t) else action
    flipGeno HomRef = HomAlt
    flipGeno HomAlt = HomRef
    flipGeno g      = g

printSNPCopyProgress :: (MonadIO m) => Pipe a a m ()
printSNPCopyProgress = do
    counterRef <- liftIO $ newIORef (0 :: Int)
    for cat $ \val -> do
        n <- liftIO $ readIORef counterRef
        when (n `rem` 1000 == 0) $ do
            liftIO $ hClearLine stderr
            liftIO $ hSetCursorColumn stderr 0
            liftIO $ hPutStr stderr ("> " ++ show n ++ " ")
            liftIO $ hFlush stderr
        liftIO $ modifyIORef counterRef (+1)
        yield val

selectIndices :: [Int] -> (EigenstratSnpEntry, GenoLine) -> (EigenstratSnpEntry, GenoLine)
selectIndices indices (snpEntry, genoLine) = (snpEntry, V.fromList [genoLine V.! i | i <- indices])<|MERGE_RESOLUTION|>--- conflicted
+++ resolved
@@ -2,12 +2,8 @@
 {-# LANGUAGE OverloadedStrings #-}
 module Poseidon.GenotypeData where
 
-<<<<<<< HEAD
-import           Poseidon.Utils             (PoseidonException (..), checkFile)
-=======
 import           Poseidon.Utils             (LogEnv, PoseidonException (..),
-                                             logDebug, logWithEnv)
->>>>>>> 4c68ca4b
+                                             logDebug, logWithEnv, checkFile)
 
 import           Control.Exception          (throwIO)
 import           Control.Monad              (forM, when)
