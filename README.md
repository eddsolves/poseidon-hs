--- conflicted
+++ resolved
@@ -5,449 +5,4 @@
 # poseidon-hs
 A toolset to work with modular genotype databases formatted using Poseidon. The main executable within this package is called `trident`.
 
-<<<<<<< HEAD
-Detailed documentation can be found on our [github-page](https://poseidon-framework.github.io/#/trident)
-=======
-* [Installation Quickstart](#installation-quickstart)
-* [Guide for the command line utility](#guide-for-the-command-line-utility)
-  + [Poseidon package repositories](#poseidon-package-repositories)
-  + [Analysing your own dataset outside of the main repository](#analysing-your-own-dataset-outside-of-the-main-repository)
-  + [Package creation and manipulation commands](#package-creation-and-manipulation-commands): [`init`](#init-command), [`fetch`](#fetch-command), [`forge`](#forge-command), [`update`](#update-command)
-  + [Inspection commands](#inspection-commands): [`list`](#list-command), [`summarise`](#summarise-command), [`survey`](#survey-command), [`validate`](#validate-command)
-  + [Analysis commands](#analysis-commands): [`fstats`](#fstats-command)
-  + [Getting help](#getting-help)
-- [Developers Guide](#developers-guide)
-  * [Development Quickstart](#development-quickstart)
-  * [Preparing a new stable release](#preparing-a-new-stable-release)
-  * [The Poseidon HTTP Server](#the-poseidon-http-server)
-
-## Installation Quickstart
-
-Binaries for stable release versions can be downloaded [here](https://github.com/poseidon-framework/poseidon-hs/releases).
-
-To install the latest development version you can follow these steps:
-
-1. Install the Haskell build tool [Stack](https://docs.haskellstack.org/en/stable/README/)
-2. Clone the repository
-3. Execute `stack install` inside the repository to build the tool and copy the executables to `~/.local/bin` (which you may want to add to your path). This will install the compiler and all dependencies into folders that won't interfere with any installation you might already have.
-4. If you're a developer and would like to run the tests, execute `stack test` inside the repository to build and run tests.
-
-## Guide for trident
-
-### Poseidon package repositories
-Trident generally requires Poseidon datasets to work with. Most trident subcommands therefore have a central parameter, called `--baseDir` or simply `-d` to specify a base directory with Poseidon packages. For example, if all Poseidon packages live inside a repository at `/path/to/poseidon/packages` you would simply say `trident <subcommand> -d /path/to/poseidon/dirs/` and `trident` would automatically search all subdirectories inside of the repository for valid poseidon packages.
-
-We typically recommend arranging a poseidon repository in a hierarchical way. For example:
-
-```
-/path/to/poseidon/packages
-    /modern
-        /2019_poseidon_package1
-        /2019_poseidon_package2
-    /ancient
-        /...
-        /...
-    /Reference_Genomes
-        /...
-        /...
-    /Archaic_Humans
-        /...
-        /...
-```
-
-You can use this structure to select only the level of packages you're interested in, and you can make use of the fact that `-d` can be given multiple times.
-
-Let's use the `list` command to list all packages in the `modern` and `Reference_Genomes`:
-
-```
-trident list -d /path/to/poseidon/packages/modern \
-  -d /path/to/poseidon/packages/ReferenceGenomes --packages
-```
-
-### Analysing your own dataset outside of the main repository
-
-Being able to specify one or multiple repositories is often not enough, as you may have your own data to co-analyse with the main repository. This is easy to do, as you simply need to provide your own genotype data as yet another poseidon package to be added to you `trident list` command. For example, let's say you have genotype data in `EIGENSTRAT` format:
-
-```
-~/my_project/my_project.geno
-~/my_project/my_project.snp
-~/my_project/my_project.ind
-```
-
-then you can make that to a skeleton Poseidon package with the [`init`](#init-command) command. You can also do it manually by simply adding a `POSEIDON.yml` file, with the following content:
-
-```
-poseidonVersion: 2.0.1
-title: My awesome project
-description: Unpublished genetic data from my awesome project
-contributor:
-  - name: Stephan Schiffels
-    email: schiffels@institute.org
-lastModified: 2020-10-07
-bibFile: sources.bib
-genotypeData:
-  format: EIGENSTRAT
-  genoFile: my_project.geno
-  snpFile: my_project.snp
-  indFile: my_project.ind
-jannoFile: my_project.janno
-```
-
-Two remarks: 1) all file paths are considered _relative_ to the directory in which `POSEIDON.yml` resides. Here I assume that you put this file into the same directory as the three genotype files. 2) There are two files referenced by this `POSEIDON.yml` file that aren't yet there: `sources.bib` and `my_project.janno`. That means that this is not a fully valid Poseidon package. However, `trident` will still accept this as long as the genotype files are there and in the right format.
-
-Note that at the time of this writing, `trident` supports `EIGENSTRAT` and `PLINK` as formats.
-
-Once you have set up your own "Poseidon" package (which is really only a skeleton), you can add it to your `trident` analysis, by simply adding your project directory to the command using `-d`:
-
-```
-trident list -d /path/to/poseidon/packages/modern \
-  -d /path/to/poseidon/packages/ReferenceGenomes
-  -d ~/my_project --packages
-```
-
-### Package creation and manipulation commands
-
-#### Init command
-`init` creates a new, valid poseidon package from genotype data files. It adds a valid `POSEIDON.yml` file, a dummy .janno file for context information and an empty .bib file for literature references.
-
-The command
-
-```
-trident init \
-  --inFormat genotype_data_format \
-  --genoFile path/to/geno_file \
-  --snpFile path/to/snp_file \
-  --indFile path/to/ind_file \
-  -n new_package_name \
-  -o path/to/new_package_name
-```
-
-requires the format (`--inFormat`) of your input data (either `EIGENSTRAT` or `PLINK`) and the paths to the respective files in `--genoFile`, `--snpFile` and `--indFile`.
-
-|          | EIGENSTRAT | PLINK |
-|----------|------------|-------|
-| genoFile | .geno      | .bed  |
-| snpFile  | .snp       | .bim  |
-| indFile  | .ind       | .fam  |
-
-The output package of `init` is created as a new directory `-o`, which should not already exist, and gets the name defined in `-n`.
-
-#### Fetch command
-`fetch` allows to download poseidon packages from a remote poseidon server.
-
-It works with 
-
-```
-trident fetch -d ... -d ... \
-  -f "*package_title_1*, *package_title_2*, *package_title_3*" \
-  --fetchFile path/to/forgeFile
-```
-
-and the packages you want to download must be listed either in a simple string with comma-separated values (`-f`/`--fetchString`) or in a text file (`--fetchFile`). More about that in the documentation of `forge` below. Each package title has to be wrapped in asterisks: *package_title*. The downloaded packages are added in the first (!) `-d` directory, but downloads are only performed if the respective packages are not already present in an up-to-date version in any of the `-d` dirs.
-
-`fetch` also has the optional arguments `--remote https:://..."` do name an alternative poseidon server. The default points to the [DAG server](https://poseidon-framework.github.io/#/repos). 
-
-To overwrite outdated package versions with `fetch`, the `-u`/`--upgrade` flag has to be set. Note that many file systems do not offer a way to recover overwritten files. So be careful with this switch.
-
-#### Forge command
-`forge` creates new poseidon packages by extracting and merging packages, populations and individuals from your poseidon repositories.
-
-`forge` can be used with
-
-```
-trident forge -d ... -d ... \
-  -f "*package_name*, group_id, <individual_id>" \
-  --forgeFile path/to/forgeFile \
-  -n new_package_name \
-  -o path/to/new_package_name
-```
-
-where the entities (packages, groups/populations, individuals/samples) you want in the output package can be denoted either as as simple string with comma-separated values (`-f`/`--forgeString`) or in a text file (`--forgeFile`). Entities have to be marked in a certain way: 
-
-- Each package is surrounded by `*`, so if you want all individuals of `2019_Jeong_InnerEurasia` in the output package you would add `*2019_Jeong_InnerEurasia*` to the list.
-- Groups/populations are not specially marked. So to get all individuals of the group `Swiss_Roman_period`, you would simply add `Swiss_Roman_period`.
-- Individuals/samples are surrounded by `<` and `>`, so `ALA026` becomes `<ALA026>`.
-
-You can either use `-f` or `--forgeFile` or even combine them. In the file each line is treated as a separate forge string, so the following files will yield identical results:
-
-```
-*package_name*, group_id, <individual_id>
-```
-
-```
-*package_name*, group_id
-<individual_id>
-```
-
-```
-*package_name*
-group_id
-<individual_id>
-```
-
-Just as for `init` the output package of `forge` is created as a new directory `-o` and gets the name defined in `-n`.
-
-#### Update command
-`update` adds or updates the [md5 checksums](https://en.wikipedia.org/wiki/Md5sum) in the POSEIDON.yml field `checksums` for one or multiple packages.
-
-It can be called simply with
-
-```
-trident update -d ... -d ...
-```
-
-:heavy_exclamation_mark: As `update` reads and rewrites POSEIDON.yml files, it may change their inner order, layout or even content (e.g. if they have fields which are not in the [Poseidon package definition](https://github.com/poseidon-framework/poseidon2-schema)). Create a backup of the POSEIDON.yml file before running `update` if you are uncertain.
-
-### Inspection commands
-
-#### List command
-`list` lists packages, groups and individuals of the datasets you use.
-
-To list packages, as seen above you run
-
-```
-trident list -d ... -d ... --packages
-```
-which will output some log messages, for example about packages that were skipped because of formatting issues of the `POSEIDON.yml` file. T
-
-Example for the final output:
-```
-.-----------------------------------------.------------.----------------.
-|                  Title                  |    Date    | Nr Individuals |
-:=========================================:============:================:
-| 2015_1000Genomes_1240K_haploid_pulldown | 2020-08-10 | 2535           |
-| 2016_Mallick_SGDP1240K_diploid_pulldown | 2020-08-10 | 280            |
-| 2018_BostonDatashare_modern_published   | 2020-08-10 | 2772           |
-| ...                                     | ...        |                |
-'-----------------------------------------'------------'----------------'
-```
-so a nicely formatted table of all packages, their last update and the number of individuals in it.
-
-You can also list groups, as defined in the third column of Eigenstrat Ind files (or the first column of a PLINK fam file):
-
-```
-trident list -d ... -d ... --groups
-```
-for which an example output may contain:
-
-```
-.--------.-----------------------------------------.----------------.
-| Group  |                      Packages           | Nr Individuals |
-:========:=========================================:================:
-| AA     | 2018_BostonDatashare_modern_published   | 12             |
-| ACB.SG | 2015_1000Genomes_1240K_haploid_pulldown | 96             |
-| Abazin | 2019_Jeong_InnerEurasia                 | 8              |
-| ...    | ...                                     |                |
-'--------'-----------------------------------------'----------------'
-```
-
-which lists all groups, the packages those groups are in, the total number of individuals in each group.
-
-Note that if you want a less fancy table, for example because you want to load this into Excel, or pipe into another command that cannot deal with the fancy layout, you can use the `--raw` option to output that table as a simple tab-delimited file.
-
-Finally, you can query for individuals, using the `--individual` option:
-```
-trident list -d ... -d ... --individuals
-```
-
-Example output:
-
-```
-.-----------------------------------------.------------.------------.
-|                 Package                 | Individual | Population |
-:=========================================:============:============:
-| 2015_1000Genomes_1240K_haploid_pulldown | HG00096.SG | GBR.SG     |
-| 2015_1000Genomes_1240K_haploid_pulldown | HG00097.SG | GBR.SG     |
-| 2015_1000Genomes_1240K_haploid_pulldown | HG00099.SG | GBR.SG     |
-| ...                                     | ...        | ...        |
-'-----------------------------------------'-------------------------'
-```
-
-which lists all individuals with their package, group and individual name.
-
-#### Summarise command
-`summarise` prints some general summary statistics for a given poseidon dataset taken from the .janno files.
-
-You can run it with
-
-```
-trident summarise -d ... -d ...
-```
-
-which will show you context information like -- among others -- the number of individuals in the dataset, their sex distribution, the mean age of the samples (for ancient data) or the mean coverage on the 1240K SNP array in a table. `summarise` depends on complete .janno files and will silently ignore missing information for some statistics.
-
-You can use the `--raw` option to output the summary table as a simple tab-delimited file.
-
-#### Survey command
-`survey` tries to indicate package completeness for poseidon datasets. 
-
-Running
-
-```
-trident survey -d ... -d ...
-```
-
-will yield a table with one row for each package. Completeness is encoded with the following terms:
-
-- column 1: **Genotype data**
-  - `G`: Genotype data is present
-  - `.`: Genotype data is missing
-- column 2-35: **.janno file columns**
-  - `M`: Mandatory column that has to be complete
-  - `X`: There are some valid entries in this column
-  - `.`: The column only contains `n/a` values and was therefore most likely not filled out
-- column 1: **BibTeX file**
-  - `B`: BibTeX file is present
-  - `.`: BibTeX file is missing
-
-Also here you can use the `--raw` option to output the survey table as a simple tab-delimited file.
-
-#### Validate command
-`validate` checks poseidon datasets for structural correctness. 
-
-You can run it with
-
-```
-trident validate -d ... -d ...
-```
-
-and it will either report a success (`Validation passed ✓`) or failure with specific error messages to simplify fixing the issues. 
-
-`validate` tries to ensure that each package in the dataset adheres to the [schema definition](https://github.com/poseidon-framework/poseidon2-schema) of a poseidon package. Here is a list of what is checked:
-
-- Presence of the necessary files
-- Full structural correctness of .bib and .janno file
-- Superficial correctness of genotype data files. A full check would be too computationally expensive
-- Correspondence of BibTeX keys in .bib and .janno
-- Correspondence of individual and group IDs in .janno and genotype data files
-
-### Analysis commands
-
-#### Fstats command
-
-Trident allows you to analyse genotype data across poseidon packages, including your own, as explained above by "hooking" in your own package via a `--baseDir` (or `-d`) parameter. This has the advantage that you can compute arbitrary F-Statistics across groups and individuals distributed in many packages, without the need to explicitly merge the data. Trident also takes care of merging PLINK and EIGENSTRAT data on the fly. It also takes care of different genotype base sets, like Human-Origins vs. 1240K. It also flips alleles automatically across genotype files, and throws an error if the alleles in different packages are incongruent with each other. Trident is also smart enough to select only the packages relevant for the statistics that you need, and then streams through only those genotype data.
-
-Here is an example command for computing several F-Statistics:
-
-```
-trident fstats -d ... -d ... \
-  --stat "F4(<Chimp.REF>, <Altai_published.DG>, Yoruba, French)" \
-  --stat "F4(<Chimp.REF>, <Altai_snpAD.DG>, Spanish, French)" \
-  --stat "F4(Mbuti,Nganasan,Saami.DG,Finnish)" \
-  --stat "F3(French,Spanish,Mbuti)" \
-  --stat "F2(French,Spanish)" \
-  --stat "PWM(French,Spanish)"
-```
-
-This showcases a couple of points:
-* You can compute F2, F3 and F4 statistics, as well as Pairwise-Mismatch-Rates between groups. Note that in F3 statistics, the third population has the outgroup-role (or the target-admixture role depending on how you use it).
-* Use the `--stat` option to enter a single statistic. Use it multiple times to compute several statistics in one go
-* Use opening and closing brackets to list the groups, separated by comma followed by zero or more spaces.
-* Enclose a statistic with double-quotes, to not have bash interpret the brackets wrongly.
-* A normal name is interpreted as the name of a group, while a name enclosed by angular brackets, like "<Chimp.REF>" refers to an _individual_. This can be useful if you want to analyse some individuals in a group separately.
-
-You can also load these statistics from a file. Say you have a file named `fstats.txt` with the following content:
-
-```
-F4(<Chimp.REF>, <Altai_published.DG>, Yoruba, French)
-F4(<Chimp.REF>, <Altai_snpAD.DG>, Spanish, French)
-F4(Mbuti,Nganasan,Saami.DG,Finnish)
-```
-
-you can then load these statistics using the option `--statFile fstats.txt`. You can also combine statistics read from
-a file and statistics read from the command line.
-
-While running the command, you will see a lot of log messages of the form:
-
-```
-computing chunk range (1,752566) - (1,12635412), size 5000, values [5.911444428637878e-3,-1.8095540770823502e-3,-1.125257367242664e-2,0.14513440659936425,3.019591456774886e-3,-1.2895210945181934]
-computing chunk range (1,12637058) - (1,23477511), size 5000, values [9.680787233954864e-3,8.875422512874053e-4,-1.5542492018047156e-2,0.1510010864324222,3.423485242616963e-3,-1.3555910200669081]
-computing chunk range (1,23485934) - (1,36980804), size 5000, values [2.3725885721274857e-3,-2.9289533859294493e-5,-9.839436474279163e-3,0.17268760649484693,2.883453062983087e-3,-1.4139911740647404]
-computing chunk range (1,36983827) - (1,49518537), size 5000, values [1.0732414227978656e-2,1.82935508093639e-3,-1.265178671079672e-2,0.1465399856299282,4.448175472444382e-3,-1.408587647156686]
-computing chunk range (1,49519125) - (1,61041875), size 5000, values [1.7715712201896328e-3,-5.296485015140395e-4,-1.0758548403470404e-2,0.13780069899614356,3.101218183674832e-3,-1.380892007845735]
-```
-
-This shows you the progress of the command. Each logging row here denotes a block of genotype data, for which each statistic is computed, as listed in the end of each line.
-
-The final output of the `fstats` command looks like this:
-
-```
-.----------------------------------------------------.-----------------------.-----------------------.---------------------.
-|                     Statistic                      |       Estimate        |        StdErr         |       Z score       |
-:====================================================:=======================:=======================:=====================:
-| F4(<Chimp.REF>,<Altai_published.DG>,Yoruba,French) | 3.158944901394701e-3  | 3.9396628452534067e-4 | 8.018312798519467   |
-| F4(<Chimp.REF>,<Altai_snpAD.DG>,Spanish,French)    | 6.224416129499041e-5  | 6.593273670495018e-5  | 0.9440554784421251  |
-| F4(Mbuti,Nganasan,Saami.DG,Finnish)                | -8.203181515666918e-3 | 5.722102735664199e-4  | -14.335956368869223 |
-| F3(French,Spanish,Mbuti)                           | 0.13473315812634057   | 1.366496126392123e-3  | 98.5975412034781    |
-| F2(French,Spanish)                                 | 3.16793648777051e-3   | 3.4084098466298525e-5 | 92.94470531185924   |
-| PWM(French,Spanish)                                | -1.19837777631975     | 8.820206514282228e-3  | -135.86731494089872 |
-'----------------------------------------------------'-----------------------'-----------------------'---------------------'
-```
-which lists each statistic, the genome-wide estimate, its standard error and its Z-score.
-
-### Getting help
-
-You can use `trident --help`, `trident list --help` and `trident fstats --help` to get information about each parameter, including some that I haven't covered in this guide.
-
-## Developers Guide
-
-### Development Quickstart
-
-You can install the internal documentation using `stack haddock` and open it subsequently using `stack haddock --open`. This will then open a HTML page with all dependency packages and the `poseidon-hs` library itself. The critical package is the `Poseidon.Package` module which defines the core functions to read and work with module files.
-
-Important packages to look into to understand the architecture of this tool:
-
-* Start with `Poseidon.Package`: It defines the main package format and provides some functions how to access the data inside packages.
-* The `Poseidon.Utils` module only provides the definition of an Exception type.
-* The modules in `CLI/` define the functionality provided in the command line functions for `trident`.
-* The `list` command might be a good place to start understanding what's going on and how to use the `Poseidon.Package` interface.
-* The `Poseidon.CmdFStats` module is a bit more involved, mainly due to the Jackknifing, which involves chunking up the genotype data as we run through it and compute F-Statistics in each block, and then summarising them again. This is all achieved in one go via the `Pipes.Group` technology.
-
-### Preparing a new stable release
-
-The Github Actions script in `.github/workflows/release.yml` registeres a new draft release and automatically builds and uploads trident binaries when a new Git tag with the prefix `v*` is pushed. 
-
-```bash
-# locally register a new tag (e.g. 0.3.1)
-git tag -m "see CHANGELOG.md" -a v0.3.1
-# push tag
-git push origin v0.3.1
-```
-
-In case of a failing build delete the tag and the release draft on Github and then delete the tag locally with
-
-```bash
-git tag -d v0.3.1
-```
-
-before rerunning the procedure above.
-
-### The Poseidon HTTP Server
-
-The second executable in this package is `poseidon-http-server`, a program that serves poseidon packages via HTTP or HTTPS. 
-
-Basic usage is:
-
-```
-poseidon-http-server [--version] (-d|--baseDir DIR) [-p|--port PORT] 
-                            [-i|--ignoreGenoFiles] 
-                            [--certFile CERTFILE [--chainFile CHAINFILE]
-                              --keyFile KEYFILE]
-```
-Available options:
-```
-  -h,--help                Show this help text
-  --version                Show version
-  -d,--baseDir DIR         a base directory to search for Poseidon Packages
-                           (could be a Poseidon repository)
-  -p,--port PORT           the port on which the server listens (default: 3000)
-  -i,--ignoreGenoFiles     whether to ignore the bed and SNP files. Useful for
-                           debugging
-  --certFile CERTFILE      The cert file of the TLS Certificate used for HTTPS
-  --chainFile CHAINFILE    The chain file of the TLS Certificate used for HTTPS.
-                           Can be given multiple times
-  --keyFile KEYFILE        The key file of the TLS Certificate used for HTTPS
-```
-
-Note that if none of `certFile`, `chainFile` and `keyFile` are given, the server listens to HTTP (unsecure) traffic. If at least a `certFile` and a `keyFile` are given, it listens via HTTPS traffic. 
->>>>>>> 1bb9f2f5
+Detailed documentation can be found on our [github-page](https://poseidon-framework.github.io/#/trident)